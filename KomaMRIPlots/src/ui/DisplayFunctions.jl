"""
    bgcolor, text_color, plot_bgcolor, grid_color, sep_color = theme_chooser(darkmode)

Define colors for dark or light mode.

# Arguments
- `darkmode`: (`::Bool`) boolean that selects dark or light mode

# Returns
- `bgcolor`: (`::String`) backgound color
- `text_color`: (`::String`) text color
- `plot_bgcolor`: (`::String`) color background for the plots
- `grid_color`: (`::String`) color of the grids
- `sep_color`: (`::String`) color of separator lines
"""
function theme_chooser(darkmode)
	if darkmode
		bgcolor = "rgba(0,0,0,0)"#"rgb(13,16,17)"
		text_color = "gray"
		plot_bgcolor = "rgb(22,26,29)" #"rgb(33,37,41)"
		grid_color = "rgb(40,52,66)" #rgb(40,40,40)
		sep_color = "white"
	else
		bgcolor = "rgba(0,0,0,0)"#"white"
		text_color = "gray"#"rgb(49,70,101)"
		plot_bgcolor = "rgb(229,236,246)"
		grid_color = "white"
		sep_color = "black"
	end
	bgcolor, text_color, plot_bgcolor, grid_color, sep_color
end

"""
    c_map_interp = interp_map(c_map, t_interp)

Interpolates a color map. This is used for plotting the kspace (refer to
[`plot_kspace`](@ref)).

# Arguments
- `c_map`: (`::Vector{Vector{Any}}`)color map. Every element of this vector has a
    vector with a number between 0-1 in its first element and a color string in its second
    element. It serves as a reference to create a color map with more elements
- `t_interp`: (`::Vector{Float64}`) the vector with values between 0-1 that are the
    reference for interpolate the color map with more elements

# Returns
- `c_map_interp`: (`::Vector{String}`) vector with color strings with interpolated
    values
"""
function interp_map(c_map, t_interp)
	idx = [c[1] for c = c_map]
	R = [parse.(Int, split(c[2][5:end-1],", "))[1] for c = c_map]
	G = [parse.(Int, split(c[2][5:end-1],", "))[2] for c = c_map]
	B = [parse.(Int, split(c[2][5:end-1],", "))[3] for c = c_map]
	r = linear_interpolation(idx,R)(t_interp)
	g = linear_interpolation(idx,G)(t_interp)
	b = linear_interpolation(idx,B)(t_interp)
	c_map_interp = ["hsv($r, $g, $b)" for (r,g,b)=zip(r,g,b)]
	c_map_interp
end

"""
    p = plot_seq(seq; width, height, slider, show_seq_blocks, show_sim_blocks, Nblocks,
            darkmode, max_rf_samples, range)

Plots a sequence struct.

# Arguments
- `seq`: (`::Sequence`) Sequence struct

# Keywords
- `width`: (`::Int64`, `=nothing`) width of the plot
- `height`: (`::Int64`, `=nothing`) height of the plot
- `slider`: (`::Bool`, `=true`) boolean to display a slider
- `show_seq_blocks`: (`::Bool`, `=false`) boolean to show sequence blocks
- `show_sim_blocks`: (`::Bool`, `=false`) boolean to show simulation blocks
- `Nblocks`: (`::Int64`, `=0`) number of simulation blocks to display
- `darkmode`: (`::Bool`, `=false`) boolean to define colors for darkmode
- `max_rf_samples`: (`::Int64`, `=100`) maximum number of RF samples
- `range`: (`::Vector{Float64}`, `=[]`) time range to be displayed initially

# Returns
- `p`: (`::PlotlyJS.SyncPlot`) plot of the Sequence struct

# Examples
```julia-repl
julia> seq_file = joinpath(dirname(pathof(KomaMRI)), "../examples/1.sequences/spiral.seq")

julia> seq = read_seq(seq_file)

julia> plot_seq(seq)
```
"""
plot_seq(seq::Sequence; width=nothing, height=nothing, slider=true, show_seq_blocks=false, show_sim_blocks=false, Nblocks=0, darkmode=false, max_rf_samples=100, range=[], title="") = begin
	bgcolor, text_color, plot_bgcolor, grid_color, sep_color = theme_chooser(darkmode)
	idx = ["Gx" "Gy" "Gz"]
	N = length(seq)
	O = size(seq.RF,1)
	ΔT = KomaMRICore.durs(seq)
	T0 = cumsum([0; ΔT],dims=1)
	off_val = Inf #This removes the unnecessary points in the plot
	#GRADS
	t1x = vcat([KomaMRICore.get_theo_t(seq.GR[1,i]) .+ T0[i] for i=1:N]...)
	t1y = vcat([KomaMRICore.get_theo_t(seq.GR[2,i]) .+ T0[i] for i=1:N]...)
	t1z = vcat([KomaMRICore.get_theo_t(seq.GR[3,i]) .+ T0[i] for i=1:N]...)
	Gx =  vcat([KomaMRICore.get_theo_A(seq.GR[1,i];off_val) for i=1:N]...)
	Gy =  vcat([KomaMRICore.get_theo_A(seq.GR[2,i];off_val) for i=1:N]...)
	Gz =  vcat([KomaMRICore.get_theo_A(seq.GR[3,i];off_val) for i=1:N]...)
	#RFS
	t2 =  vcat([KomaMRICore.get_theo_t(seq.RF[1,i];max_rf_samples) .+ T0[i] for i=1:N]...)
	R =   vcat([KomaMRICore.get_theo_A(r;off_val,max_rf_samples) for r = seq.RF]...)
	#ADC
	t3 =  vcat([KomaMRICore.get_theo_t(seq.ADC[i])  .+ T0[i] for i=1:N]...)
	D =   vcat([KomaMRICore.get_theo_A(d;off_val) for d = seq.ADC]...)
	#Shapes
	shapes = []
	if show_seq_blocks
		aux = [line(
			xref="x", yref="paper",
			x0=T0[i]*1e3, y0=0,
			x1=T0[i]*1e3, y1=1,
			line=attr(color=sep_color, width=2),
			) for i = 1:N+1]
		append!(shapes, aux)
	end
	# Visually check the simulation blocks
	if show_sim_blocks
		#This is the preparation of the default simulate function
		t, _ = KomaMRICore.get_uniform_times(seq, 1e-3)
		breaks = KomaMRICore.get_breaks_in_RF_key_points(seq,t)
		Nt = length(t)
		if Nblocks == 0 #TODO: This should change to a call to a function that generates the default parameters for the simulation
			Nblocks = 20
		end
		parts = KomaMRICore.kfoldperm(Nt,Nblocks;type="ordered",breaks)
		t_sim_parts = [t[p[1]] for p in parts]
		#Create lines
		aux = [line(
			xref="x", yref="paper",
			x0=t_sim_parts[i]*1e3, y0=0,
			x1=t_sim_parts[i]*1e3, y1=1,
			line=attr(color="Red", width=1),
			) for i = 1:length(t_sim_parts)]
		append!(shapes, aux)
	end
	l = PlotlyJS.Layout(;title=title, hovermode="closest",
			xaxis_title="",
			modebar=attr(orientation="h",yanchor="bottom",xanchor="right",y=1,x=0,bgcolor=bgcolor,color=text_color,activecolor=plot_bgcolor),
			legend=attr(orientation="h",yanchor="bottom",xanchor="left",y=1,x=0),
			plot_bgcolor=plot_bgcolor,
			paper_bgcolor=bgcolor,
			xaxis_gridcolor=grid_color,
			yaxis_gridcolor=grid_color,
			xaxis_zerolinecolor=grid_color,
			yaxis_zerolinecolor=grid_color,
			font_color=text_color,
			yaxis_fixedrange = false,
			xaxis=attr(
				ticksuffix=" ms",
				range=range[:],
				rangeslider=attr(visible=slider),
				rangeselector=attr(
					buttons=[
						attr(count=1,
						label="1m",
						step=10,
						stepmode="backward"),
						attr(step="all")
						]
					),
				),
			shapes = shapes,
			margin=attr(t=0,l=0,r=0,b=0)
			)
    if height !== nothing
        l.height = height
    end
    if width !== nothing
        l.width = width
    end
	plotter = PlotlyJS.scatter #using scattergl speeds up the plotting but does not show the sequence in the slider below
	p = [plotter() for j=1:(3+2O+1)]
	#GR
	p[1] = plotter(x=t1x*1e3, y=Gx*1e3,name=idx[1],hovertemplate="(%{x:.4f} ms, %{y:.2f} mT/m)")
	p[2] = plotter(x=t1y*1e3, y=Gy*1e3,name=idx[2],hovertemplate="(%{x:.4f} ms, %{y:.2f} mT/m)")
	p[3] = plotter(x=t1z*1e3, y=Gz*1e3,name=idx[3],hovertemplate="(%{x:.4f} ms, %{y:.2f} mT/m)")
	#RF
	for j=1:O
		phase = angle.(R[:,j])
		phase[R[:,j] .== Inf] .= Inf
		p[2j-1+3] = plotter(x=t2*1e3, y=abs.(R[:,j])*1e6,name="|RF_$j|",hovertemplate="(%{x:.4f} ms, %{y:.2f} μT)")
		p[2j+3] =   plotter(x=t2*1e3, y=phase, text=ones(size(t2)), name="<RF_$j",hovertemplate="(%{x:.4f} ms, ∠B1: %{y:.4f} rad)", visible="legendonly")
	end
	#ADC
	p[2O+3+1] = plotter(x=t3*1e3, y=D*1., name="ADC",hovertemplate="(%{x:.4f} ms, %{y:i})")
	config = PlotConfig(
		displaylogo=false,
		toImageButtonOptions=attr(
			format="svg", # one of png, svg, jpeg, webp
		).fields,
		modeBarButtonsToRemove=["zoom", "select2d", "lasso2d", "autoScale", "resetScale2d", "pan", "tableRotation", "resetCameraLastSave", "zoomIn", "zoomOut"]
	)
	PlotlyJS.plot(p, l; config) #, options=Dict(:displayModeBar => false))
end

"""
    p = plot_image(image; height, width, zmin, zmax, darkmode, title)

Plots an image matrix.

# Arguments
- `image`: (`::Matrix{Float64}`) image matrix

# Keywords
- `height`: (`::Int64`, `=750`) height of the plot
- `width`: (`::Int64`, `=nothing`) width of the plot
- `zmin`: (`::Float64`, `=minimum(abs.(image[:]))`) reference value for minimum color
- `zmax`: (`::Float64`, `=maximum(abs.(image[:]))`) reference value for maximum color
- `darkmode`: (`::Bool`, `=false`) boolean to define colors for darkmode
- `title`: (`::String`, `=""`) title of the plot

# Returns
- `p`: (`::PlotlyJS.SyncPlot`) plot of the image matrix
"""
function plot_image(image; height=600, width=nothing, zmin=minimum(abs.(image[:])), zmax=maximum(abs.(image[:])), darkmode=false, title="")
	#Layout
	bgcolor, text_color, plot_bgcolor, grid_color, sep_color = theme_chooser(darkmode)
	l = PlotlyJS.Layout(;title=title,yaxis_title="y",
    xaxis_title="x",margin=attr(t=50,l=0,r=0,b=0),
    yaxis=attr(scaleanchor="x"),
	font_color=text_color,
    modebar=attr(orientation="v",bgcolor=bgcolor,color=text_color,activecolor=plot_bgcolor),xaxis=attr(constrain="domain"),hovermode="closest",
	paper_bgcolor=bgcolor,
	plot_bgcolor=plot_bgcolor,
	xaxis_gridcolor=grid_color,
	yaxis_gridcolor=grid_color,
	xaxis_zerolinecolor=grid_color,
	yaxis_zerolinecolor=grid_color)
    if height !== nothing
        l.height = height
    end
    if width !== nothing
        l.width = width
    end
	#Plot
	p = PlotlyJS.heatmap(z=image,transpose=false,zmin=zmin,zmax=zmax,colorscale="Greys")
	config = PlotConfig(
		displaylogo=false,
		toImageButtonOptions=attr(
			format="svg", # one of png, svg, jpeg, webp
		).fields,
		modeBarButtonsToRemove=["zoom", "autoScale", "resetScale2d", "pan", "tableRotation", "resetCameraLastSave", "zoomIn", "zoomOut"]
	)
	PlotlyJS.plot(p,l;config)
end

"""
    p = plot_kspace(seq; width=nothing, height=nothing, darkmode=false)

Plots the k-space of a sequence struct.

# Arguments
- `seq`: (`::Sequence`) Sequence struct

# Keywords
- `width`: (`::Int64`, `=nothing`) width of the plot
- `height`: (`::Int64`, `=nothing`) height of the plot
- `darkmode`: (`::Bool`, `=false`) boolean to define colors for darkmode

# Returns
- `p`: (`::PlotlyJS.SyncPlot`) plot of the k-space of the sequence struct `seq`

# Examples
```julia-repl
julia> seq_file = joinpath(dirname(pathof(KomaMRI)), "../examples/1.sequences/spiral.seq")

julia> seq = read_seq(seq_file)

julia> plot_kspace(seq)
```
"""
function plot_kspace(seq; width=nothing, height=nothing, darkmode=false)
	bgcolor, text_color, plot_bgcolor, grid_color, sep_color = theme_chooser(darkmode)
	#Calculations of theoretical k-space
	kspace, kspace_adc = get_kspace(seq; Δt=1) #simParams["Δt"])
	t_adc = KomaMRICore.get_adc_sampling_times(seq)
	#Colormap
	c_map = [[t, "hsv($(floor(Int,(1-t)*255)), 100, 50)"] for t=range(0,1;length=10)] # range(s,b,N) only works in Julia 1.7.3
	c = "gray"
	c2_idx = []
	counter = 0
	for s in seq
		if is_ADC_on(s)
			N = s.ADC.N[1]
			append!(c2_idx, counter:N+counter-1)
			counter += N
		end
	end
	c2 = interp_map(c_map, c2_idx ./ maximum(c2_idx))
	#Layout
	mink = minimum(kspace_adc,dims=1)
	maxk = maximum(kspace_adc,dims=1)
	dW = maximum(maxk .- mink, dims=2) * .3
	mink .-= dW
	maxk .+= dW
	#Layout
	l = PlotlyJS.Layout(;
		paper_bgcolor=bgcolor,
		scene=attr(xaxis=attr(title="kx [m⁻¹]",range=[mink[1],maxk[1]],backgroundcolor=plot_bgcolor,gridcolor=grid_color,zerolinecolor=grid_color),
				   yaxis=attr(title="ky [m⁻¹]",range=[mink[2],maxk[2]],backgroundcolor=plot_bgcolor,gridcolor=grid_color,zerolinecolor=grid_color),
				   zaxis=attr(title="kz [m⁻¹]",range=[mink[3],maxk[3]],backgroundcolor=plot_bgcolor,gridcolor=grid_color,zerolinecolor=grid_color)),
		modebar=attr(orientation="h",yanchor="bottom",xanchor="right",y=1,x=0,bgcolor=bgcolor,color=text_color,activecolor=plot_bgcolor),
		legend=attr(orientation="h",yanchor="bottom",xanchor="left",y=1,x=0),
		font_color=text_color,
		scene_camera_eye=attr(x=0, y=0, z=1.7),
		scene_camera_up=attr(x=0, y=1., z=0),
		scene_aspectmode="cube",
		margin=attr(t=0,l=0,r=0))
    if height !== nothing
        l.height = height
    end
    if width !== nothing
        l.width = width
    end
	#Plot
	p = [PlotlyJS.scatter() for j=1:3]
	p[1] = PlotlyJS.scatter3d(x=kspace[:,1],y=kspace[:,2],z=kspace[:,3],mode="lines",
			line=attr(color=c),name="Trajectory",hoverinfo="skip")
	p[2] = PlotlyJS.scatter3d(x=kspace_adc[:,1],y=kspace_adc[:,2],z=kspace_adc[:,3],text=round.(t_adc*1e3,digits=3),mode="markers",
			line=attr(color=c2),marker=attr(size=2),name="ADC",hovertemplate="kx: %{x:.1f} m⁻¹<br>ky: %{y:.1f} m⁻¹<br>kz: %{z:.1f} m⁻¹<br><b>t_acq</b>: %{text} ms<extra></extra>")
	p[3] = PlotlyJS.scatter3d(x=[0],y=[0],z=[0],name="k=0",marker=attr(symbol="cross",size=10,color="red"))
	config = PlotConfig(
		displaylogo=false,
		toImageButtonOptions=attr(
			format="svg", # one of png, svg, jpeg, webp
		).fields,
		modeBarButtonsToRemove=["zoom", "pan", "tableRotation", "resetCameraLastSave3d", "orbitRotation", "resetCameraDefault3d"]
	)
	PlotlyJS.plot(p,l; config)
end

"""
    p = plot_M0(seq; height=nothing, width=nothing, slider=true, darkmode=false)

Plots the zero order moment (M0) of a Sequence `seq`.

# Arguments
- `seq`: (`::Sequence`) Sequence struct

# Keywords
- `height`: (`::Int64`, `=nothing`) height of the plot
- `width`: (`::Int64`, `=nothing`) width of the plot
- `slider`: (`::Bool`, `=true`) boolean to display a slider
- `darkmode`: (`::Bool`, `=false`) boolean to define colors for darkmode

# Returns
- `p`: (`::PlotlyJS.SyncPlot`) plot of the moment M0 of the sequence struct `seq`

# Examples
```julia-repl
julia> seq_file = joinpath(dirname(pathof(KomaMRI)), "../examples/1.sequences/spiral.seq")

julia> seq = read_seq(seq_file)

julia> plot_M0(seq)
```
"""
function plot_M0(seq; height=nothing, width=nothing, slider=true, darkmode=false, range=[])
	#Times
	dt = 1
	t, Δt = KomaMRICore.get_uniform_times(seq, dt)
	t = t[1:end-1]
	#kx,ky
	ts = t .+ Δt
	rf_idx, rf_type = KomaMRICore.get_RF_types(seq, t)
	k, _ =  KomaMRICore.get_kspace(seq; Δt=dt)

	#plots k(t)
	bgcolor, text_color, plot_bgcolor, grid_color, sep_color = theme_chooser(darkmode)
	l = PlotlyJS.Layout(;yaxis_title="M0", hovermode="closest",
			xaxis_title="",
			modebar=attr(orientation="h",yanchor="bottom",xanchor="right",y=1,x=0,bgcolor=bgcolor,color=text_color,activecolor=plot_bgcolor),
			legend=attr(orientation="h",yanchor="bottom",xanchor="left",y=1,x=0),
			plot_bgcolor=plot_bgcolor,
			paper_bgcolor=bgcolor,
			xaxis_gridcolor=grid_color,
			yaxis_gridcolor=grid_color,
			xaxis_zerolinecolor=grid_color,
			yaxis_zerolinecolor=grid_color,
			font_color=text_color,
			yaxis_fixedrange = false,
			xaxis=attr(
				ticksuffix=" ms",
				range=range[:],
				rangeslider=attr(visible=slider),
				rangeselector=attr(
					buttons=[
						attr(count=1,
						label="1m",
						step=10,
						stepmode="backward"),
						attr(step="all")
						]
					),
				),
			margin=attr(t=0,l=0,r=0)
			)
    if height !== nothing
        l.height = height
    end
    if width !== nothing
        l.width = width
    end
	plotter = PlotlyJS.scatter #using scattergl speeds up the plotting but does not show the sequence in the slider below
	p = [plotter() for j=1:4]
	p[1] = plotter(x=ts*1e3, y=k[:,1], hovertemplate="(%{x:.4f} ms, %{y:.2f} mT/m⋅ms)", name="M0x")
	p[2] = plotter(x=ts*1e3, y=k[:,2], hovertemplate="(%{x:.4f} ms, %{y:.2f} mT/m⋅ms)", name="M0y")
	p[3] = plotter(x=ts*1e3, y=k[:,3], hovertemplate="(%{x:.4f} ms, %{y:.2f} mT/m⋅ms)", name="M0z")
	p[4] = plotter(x=t[rf_idx]*1e3,y=rf_type,name="RFs",marker=attr(symbol="cross",size=8,color="orange"),mode="markers")
	config = PlotConfig(
		displaylogo=false,
		toImageButtonOptions=attr(
			format="svg", # one of png, svg, jpeg, webp
		).fields,
		modeBarButtonsToRemove=["zoom", "select", "select2d","lasso2d", "autoScale", "resetScale2d", "pan", "tableRotation", "resetCameraLastSave", "zoomIn", "zoomOut"]
	)
	PlotlyJS.plot(p, l; config)
end

"""
    p = plot_M1(seq; height=nothing, width=nothing, slider=true, darkmode=false)

Plots the first order moment (M1) of a Sequence `seq`.

# Arguments
- `seq`: (`::Sequence`) Sequence

# Keywords
- `height`: (`::Int64`, `=nothing`) height of the plot
- `width`: (`::Int64`, `=nothing`) width of the plot
- `slider`: (`::Bool`, `=true`) boolean to display a slider
- `darkmode`: (`::Bool`, `=false`) boolean to define colors for darkmode

# Returns
- `p`: (`::PlotlyJS.SyncPlot`) plot of the moment M1 of the sequence struct `seq`

# Examples
```julia-repl
julia> seq_file = joinpath(dirname(pathof(KomaMRI)), "../examples/1.sequences/spiral.seq")

julia> seq = read_seq(seq_file)

julia> plot_M1(seq)
```
"""
function plot_M1(seq; height=nothing, width=nothing, slider=true, darkmode=false, range=[])
	#Times
	dt = 1
	t, Δt = KomaMRICore.get_uniform_times(seq, dt)
	t = t[1:end-1]
	#kx,ky
	ts = t .+ Δt
	rf_idx, rf_type = KomaMRICore.get_RF_types(seq, t)
	k, _ =  KomaMRICore.get_M1(seq; Δt=dt)

	#plots k(t)
	bgcolor, text_color, plot_bgcolor, grid_color, sep_color = theme_chooser(darkmode)
	l = PlotlyJS.Layout(;yaxis_title="M1", hovermode="closest",
			xaxis_title="",
			modebar=attr(orientation="h",yanchor="bottom",xanchor="right",y=1,x=0,bgcolor=bgcolor,color=text_color,activecolor=plot_bgcolor),
			legend=attr(orientation="h",yanchor="bottom",xanchor="left",y=1,x=0),
			plot_bgcolor=plot_bgcolor,
			paper_bgcolor=bgcolor,
			xaxis_gridcolor=grid_color,
			yaxis_gridcolor=grid_color,
			xaxis_zerolinecolor=grid_color,
			yaxis_zerolinecolor=grid_color,
			font_color=text_color,
			yaxis_fixedrange = false,
			xaxis=attr(
				ticksuffix=" ms",
				range=range[:],
				rangeslider=attr(visible=slider),
				rangeselector=attr(
					buttons=[
						attr(count=1,
						label="1m",
						step=10,
						stepmode="backward"),
						attr(step="all")
						]
					),
				),
			margin=attr(t=0,l=0,r=0)
			)
    if height !== nothing
        l.height = height
    end
    if width !== nothing
        l.width = width
    end
	plotter = PlotlyJS.scatter #using scattergl speeds up the plotting but does not show the sequence in the slider below
	p = [plotter() for j=1:4]
	p[1] = plotter(x=ts*1e3, y=k[:,1], hovertemplate="(%{x:.4f} ms, %{y:.2f} mT/m⋅ms²)", name="M1x")
	p[2] = plotter(x=ts*1e3, y=k[:,2], hovertemplate="(%{x:.4f} ms, %{y:.2f} mT/m⋅ms²)", name="M1y")
	p[3] = plotter(x=ts*1e3, y=k[:,3], hovertemplate="(%{x:.4f} ms, %{y:.2f} mT/m⋅ms²)", name="M1z")
	p[4] = plotter(x=t[rf_idx]*1e3,y=rf_type,name="RFs",marker=attr(symbol="cross",size=8,color="orange"),mode="markers")
	config = PlotConfig(
		displaylogo=false,
		toImageButtonOptions=attr(
			format="svg", # one of png, svg, jpeg, webp
		).fields,
		modeBarButtonsToRemove=["zoom", "select", "select2d","lasso2d", "autoScale", "resetScale2d", "pan", "tableRotation", "resetCameraLastSave", "zoomIn", "zoomOut"]
	)
	PlotlyJS.plot(p, l; config)
end


"""
    p = plot_M2(seq; height=nothing, width=nothing, slider=true, darkmode=false)

Plots the second order moment (M2) of a Sequence `seq`.

# Arguments
- `seq`: (`::Sequence`) Sequence

# Keywords
- `height`: (`::Int64`, `=nothing`) height of the plot
- `width`: (`::Int64`, `=nothing`) width of the plot
- `slider`: (`::Bool`, `=true`) boolean to display a slider
- `darkmode`: (`::Bool`, `=false`) boolean to define colors for darkmode

# Returns
- `p`: (`::PlotlyJS.SyncPlot`) plot of the moment M2 of the sequence struct `seq`

# Examples
```julia-repl
julia> seq_file = joinpath(dirname(pathof(KomaMRI)), "../examples/1.sequences/spiral.seq")

julia> seq = read_seq(seq_file)

julia> plot_M2(seq)
```
"""
function plot_M2(seq; height=nothing, width=nothing, slider=true, darkmode=false, range=[])
	#Times
	dt = 1
	t, Δt = KomaMRICore.get_uniform_times(seq, dt)
	t = t[1:end-1]
	#kx,ky
	ts = t .+ Δt
	rf_idx, rf_type = KomaMRICore.get_RF_types(seq, t)
	k, _ =  KomaMRICore.get_M2(seq; Δt=dt)

	#plots k(t)
	bgcolor, text_color, plot_bgcolor, grid_color, sep_color = theme_chooser(darkmode)
	l = PlotlyJS.Layout(;yaxis_title="M2", hovermode="closest",
			xaxis_title="",
			modebar=attr(orientation="h",yanchor="bottom",xanchor="right",y=1,x=0,bgcolor=bgcolor,color=text_color,activecolor=plot_bgcolor),
			legend=attr(orientation="h",yanchor="bottom",xanchor="left",y=1,x=0),
			plot_bgcolor=plot_bgcolor,
			paper_bgcolor=bgcolor,
			xaxis_gridcolor=grid_color,
			yaxis_gridcolor=grid_color,
			xaxis_zerolinecolor=grid_color,
			yaxis_zerolinecolor=grid_color,
			font_color=text_color,
			yaxis_fixedrange = false,
			xaxis=attr(
				ticksuffix=" ms",
				range=range[:],
				rangeslider=attr(visible=slider),
				rangeselector=attr(
					buttons=[
						attr(count=1,
						label="1m",
						step=10,
						stepmode="backward"),
						attr(step="all")
						]
					),
				),
			margin=attr(t=0,l=0,r=0)
			)
    if height !== nothing
        l.height = height
    end
    if width !== nothing
        l.width = width
    end
	plotter = PlotlyJS.scatter #using scattergl speeds up the plotting but does not show the sequence in the slider below
	p = [plotter() for j=1:4]
	p[1] = plotter(x=ts*1e3, y=k[:,1], hovertemplate="(%{x:.4f} ms, %{y:.2f} mT/m⋅ms³)", name="M2x")
	p[2] = plotter(x=ts*1e3, y=k[:,2], hovertemplate="(%{x:.4f} ms, %{y:.2f} mT/m⋅ms³)", name="M2y")
	p[3] = plotter(x=ts*1e3, y=k[:,3], hovertemplate="(%{x:.4f} ms, %{y:.2f} mT/m⋅ms³)", name="M2z")
	p[4] = plotter(x=t[rf_idx]*1e3,y=rf_type,name="RFs",marker=attr(symbol="cross",size=8,color="orange"),mode="markers")
	config = PlotConfig(
		displaylogo=false,
		toImageButtonOptions=attr(
			format="svg", # one of png, svg, jpeg, webp
		).fields,
		modeBarButtonsToRemove=["zoom", "select", "select2d","lasso2d", "autoScale", "resetScale2d", "pan", "tableRotation", "resetCameraLastSave", "zoomIn", "zoomOut"]
	)
	PlotlyJS.plot(p, l; config)
end


"""
    p = plot_eddy_currents(seq; λ=80e-3, height=nothing, width=nothing, slider=true, darkmode=false)

Plots the eddy currents of a Sequence `seq`.

# Arguments
- `seq`: (`::Sequence`) Sequence

# Keywords
- `λ`: (`::Float64`, `=80e-3`, `[s]`) eddy current decay constant time
- `height`: (`::Int64`, `=nothing`) height of the plot
- `width`: (`::Int64`, `=nothing`) width of the plot
- `slider`: (`::Bool`, `=true`) boolean to display a slider
- `darkmode`: (`::Bool`, `=false`) boolean to define colors for darkmode

# Returns
- `p`: (`::PlotlyJS.SyncPlot`) plot of the eddy currents of the sequence struct `seq`

# Examples
```julia-repl
julia> seq_file = joinpath(dirname(pathof(KomaMRI)), "../examples/1.sequences/spiral.seq")

julia> seq = read_seq(seq_file)

julia> plot_eddy_currents(seq)
```
"""
<<<<<<< HEAD
function plot_eddy_currents(seq; λ=80e-3, height=nothing, width=nothing, slider=true, darkmode=false, range=[])
=======
function plot_eddy_currents(seq, λ; α=ones(size(λ)), height=nothing, width=nothing, slider=true, darkmode=false, range=[])
>>>>>>> 0e21266e
	#Times
	dt = 1
	t, Δt = KomaMRICore.get_uniform_times(seq, dt)
	t = t[1:end-1]
	#kx,ky
	ts = t .+ Δt
	rf_idx, rf_type = KomaMRICore.get_RF_types(seq, t)

	k = zeros(length(t), 3)
	for (i, l) in enumerate(λ)
		aux, _ =  KomaMRICore.get_eddy_currents(seq; Δt=dt, λ=l)
		k .+= α[i] .* aux
	end

	#plots k(t)
	bgcolor, text_color, plot_bgcolor, grid_color, sep_color = theme_chooser(darkmode)
	l = PlotlyJS.Layout(;yaxis_title="EC", hovermode="closest",
			xaxis_title="",
			modebar=attr(orientation="h",yanchor="bottom",xanchor="right",y=1,x=0,bgcolor=bgcolor,color=text_color,activecolor=plot_bgcolor),
			legend=attr(orientation="h",yanchor="bottom",xanchor="left",y=1,x=0),
			plot_bgcolor=plot_bgcolor,
			paper_bgcolor=bgcolor,
			xaxis_gridcolor=grid_color,
			yaxis_gridcolor=grid_color,
			xaxis_zerolinecolor=grid_color,
			yaxis_zerolinecolor=grid_color,
			font_color=text_color,
			yaxis_fixedrange = false,
			xaxis=attr(
				ticksuffix=" ms",
				range=range[:],
				rangeslider=attr(visible=slider),
				rangeselector=attr(
					buttons=[
						attr(count=1,
						label="1m",
						step=10,
						stepmode="backward"),
						attr(step="all")
						]
					),
				),
			margin=attr(t=0,l=0,r=0)
			)
    if height !== nothing
        l.height = height
    end
    if width !== nothing
        l.width = width
    end
	plotter = PlotlyJS.scatter #using scattergl speeds up the plotting but does not show the sequence in the slider below
	p = [plotter() for j=1:4]
	p[1] = plotter(x=ts*1e3, y=k[:,1], hovertemplate="(%{x:.4f} ms, %{y:.2f} mT/m⋅ms³)", name="M2x")
	p[2] = plotter(x=ts*1e3, y=k[:,2], hovertemplate="(%{x:.4f} ms, %{y:.2f} mT/m⋅ms³)", name="M2y")
	p[3] = plotter(x=ts*1e3, y=k[:,3], hovertemplate="(%{x:.4f} ms, %{y:.2f} mT/m⋅ms³)", name="M2z")
	# p[4] = plotter(x=t[rf_idx]*1e3,y=rf_type,name="RFs",marker=attr(symbol="cross",size=8,color="orange"),mode="markers")
	config = PlotConfig(
		displaylogo=false,
		toImageButtonOptions=attr(
			format="svg", # one of png, svg, jpeg, webp
		).fields,
		modeBarButtonsToRemove=["zoom", "select", "select2d","lasso2d", "autoScale", "resetScale2d", "pan", "tableRotation", "resetCameraLastSave", "zoomIn", "zoomOut"]
	)
	PlotlyJS.plot(p, l; config)
end

"""
    p = plot_phantom_map(ph, key; t0=0, height=600, width=nothing, darkmode=false)

Plots a phantom map for a specific spin parameter given by `key`.

# Arguments
- `ph`: (`::Phantom`) Phantom struct
- `key`: (`::Symbol`, opts: [`:ρ`, `:T1`, `:T2`, `:T2s`, `:x`, `:y`, `:z`]) symbol for
    displaying different parameters of the phantom spins

# Keywords
- `t0`: (`::Float64`, `=0`, `[ms]`) time to see displacement of the phantom
- `height`: (`::Int64`, `=600`) height of the plot
- `width`: (`::Int64`, `=nothing`) width of the plot
- `darkmode`: (`::Bool`, `=false`) boolean to define colors for darkmode
- `view_2d`: (`::Bool`, `=false`) boolean to use a 2D scatter plot
- `colorbar`: (`::Bool`, `=true`) boolean to show the colorbar

# Returns
- `p`: (`::PlotlyJS.SyncPlot`) plot of the phantom map for a specific spin parameter

# References
Colormaps from https://github.com/markgriswold/MRFColormaps
Towards Unified Colormaps for Quantitative MRF Data, Mark Griswold, et al. (2018).

# Examples
```julia-repl
julia> obj2D, obj3D = brain_phantom2D(), brain_phantom3D();

julia> plot_phantom_map(obj2D, :ρ)

julia> plot_phantom_map(obj3D, :ρ)
```
"""
function plot_phantom_map(ph::Phantom, key::Symbol; t0=0, height=600, width=nothing, darkmode=false, view_2d=false, colorbar=true)
	path = @__DIR__
	cmin_key = minimum(getproperty(ph,key))
	cmax_key = maximum(getproperty(ph,key))
	if key == :T1 || key == :T2 || key == :T2s
		cmin_key = 0
		factor = 1e3
		unit = " ms"
		if key  == :T1
			cmax_key = 2500/factor
			colors = MAT.matread(path*"/assets/T1cm.mat")["T1colormap"]
			N, _ = size(colors)
			idx = range(0,1;length=N) #range(0,T,N) works in Julia 1.7
			colormap = [[idx[n], "rgb($(floor(Int,colors[n,1]*255)),$(floor(Int,colors[n,2]*255)),$(floor(Int,colors[n,3]*255)))"] for n=1:N]
		elseif key == :T2 || key == :T2s
			if key == :T2
				cmax_key = 250/factor
			end
    		colors = MAT.matread(path*"/assets/T2cm.mat")["T2colormap"]
			N, _ = size(colors)
			idx = range(0,1;length=N) #range(0,T,N) works in Julia 1.7
			colormap = [[idx[n], "rgb($(floor(Int,colors[n,1]*255)),$(floor(Int,colors[n,2]*255)),$(floor(Int,colors[n,3]*255)))"] for n=1:N]
		end
	elseif key == :x || key == :y || key == :z
		factor = 1e2
		unit = " cm"
		colormap="Greys"
	elseif key == :Δw
		factor = 1/(2π)
		unit = " Hz"
		colormap="Greys"
	else
		factor = 1
		cmin_key = 0
		unit=""
		colormap="Greys"
	end
	cmin_key *= factor
	cmax_key *= factor
	x0 = -maximum(abs.([ph.x ph.y ph.z]))*1e2
    xf =  maximum(abs.([ph.x ph.y ph.z]))*1e2
	#Layout
	bgcolor, text_color, plot_bgcolor, grid_color, sep_color = theme_chooser(darkmode)
	l = PlotlyJS.Layout(;title=ph.name*": "*string(key),
		xaxis_title="x",
		yaxis_title="y",
		plot_bgcolor=plot_bgcolor,
		paper_bgcolor=bgcolor,
		xaxis_gridcolor=grid_color,
		yaxis_gridcolor=grid_color,
		xaxis_zerolinecolor=grid_color,
		yaxis_zerolinecolor=grid_color,
		font_color=text_color,
		scene=attr(
			xaxis=attr(title="x",range=[x0,xf],ticksuffix=" cm",backgroundcolor=plot_bgcolor,gridcolor=grid_color,zerolinecolor=grid_color),
			yaxis=attr(title="y",range=[x0,xf],ticksuffix=" cm",backgroundcolor=plot_bgcolor,gridcolor=grid_color,zerolinecolor=grid_color),
			zaxis=attr(title="z",range=[x0,xf],ticksuffix=" cm",backgroundcolor=plot_bgcolor,gridcolor=grid_color,zerolinecolor=grid_color),
			aspectmode="manual",
			aspectratio=attr(x=1,y=1,z=1)),
		margin=attr(t=50,l=0,r=0),
		modebar=attr(orientation="h",bgcolor=bgcolor,color=text_color,activecolor=plot_bgcolor),
		xaxis=attr(constrain="domain"),
		yaxis=attr(scaleanchor="x"),
		hovermode="closest")
    if height !== nothing
        l.height = height
    end
    if width !== nothing
        l.width = width
    end
	if view_2d
	h = PlotlyJS.scatter( x=(ph.x .+ ph.ux(ph.x,ph.y,ph.z,t0*1e-3))*1e2,
						y=(ph.y .+ ph.uy(ph.x,ph.y,ph.z,t0*1e-3))*1e2,
						mode="markers",
						marker=attr(color=getproperty(ph,key)*factor,
									showscale=colorbar,
									colorscale=colormap,
									colorbar=attr(ticksuffix=unit, title=string(key)),
									cmin=cmin_key,
									cmax=cmax_key,
									size=4
									),
						text=round.(getproperty(ph,key)*factor,digits=4),
						hovertemplate="x: %{x:.1f} cm<br>y: %{y:.1f} cm<br><b>$(string(key))</b>: %{text}$unit<extra></extra>")
	else
	h = PlotlyJS.scatter3d( x=(ph.x .+ ph.ux(ph.x,ph.y,ph.z,t0*1e-3))*1e2,
							y=(ph.y .+ ph.uy(ph.x,ph.y,ph.z,t0*1e-3))*1e2,
							z=(ph.z .+ ph.uz(ph.x,ph.y,ph.z,t0*1e-3))*1e2,
							mode="markers",
							marker=attr(color=getproperty(ph,key)*factor,
										showscale=colorbar,
										colorscale=colormap,
										colorbar=attr(ticksuffix=unit, title=string(key)),
										cmin=cmin_key,
										cmax=cmax_key,
										size=2
										),
							text=round.(getproperty(ph,key)*factor,digits=4),
							hovertemplate="x: %{x:.1f} cm<br>y: %{y:.1f} cm<br>z: %{z:.1f} cm<br><b>$(string(key))</b>: %{text}$unit<extra></extra>")
	end
	config = PlotConfig(
		displaylogo=false,
		toImageButtonOptions=attr(
			format="svg", # one of png, svg, jpeg, webp
		).fields,
		modeBarButtonsToRemove=["zoom", "pan", "tableRotation", "resetCameraLastSave3d", "orbitRotation", "resetCameraDefault3d"]
	)
	p = PlotlyJS.plot(h,l;config)
end

"""
    p = plot_signal(raw::RawAcquisitionData; height, width, slider, show_sim_blocks,
            darkmode, range)

Plots a raw signal in ISMRMRD format.

# Arguments
- `raw`: (`::RawAcquisitionData`) RawAcquisitionData struct which is the raw signal in
    ISMRMRD format

# Keywords
- `width`: (`::Int64`, `=nothing`) width of the plot
- `height`: (`::Int64`, `=nothing`) height of the plot
- `slider`: (`::Bool`, `=true`) boolean to display a slider
- `show_sim_blocks`: (`::Bool`, `=false`) boolean to show simulation blocks
- `darkmode`: (`::Bool`, `=false`) boolean to define colors for darkmode
- `range`: (`::Vector{Float64}`, `=[]`) time range to be displayed initially

# Returns
- `p`: (`::PlotlyJS.SyncPlot`) plot of the raw signal

# Examples
```julia-repl
julia> seq_file = joinpath(dirname(pathof(KomaMRI)), "../examples/3.koma_paper/comparison_accuracy/sequences/EPI/epi_100x100_TE100_FOV230.seq");

julia> sys, obj, seq = Scanner(), brain_phantom2D(), read_seq(seq_file)

julia> raw = simulate(obj, seq, sys)

julia> plot_signal(raw)
```
"""
function plot_signal(raw::RawAcquisitionData; width=nothing, height=nothing, slider=true, show_sim_blocks=false, darkmode=false, range=[])
	not_Koma = raw.params["systemVendor"] != "KomaMRI.jl"
	t = []
	signal = []
	current_t0 = 0
	for p in raw.profiles
		dt = p.head.sample_time_us != 0 ? p.head.sample_time_us * 1e-3 : 1
		t0 = p.head.acquisition_time_stamp * 1e-3 #This parameter is used in Koma to store the time offset
		N =  p.head.number_of_samples != 0 ? p.head.number_of_samples : 1
		if not_Koma
			t0 = current_t0 * dt
			current_t0 += N
		end
		if N != 1
			append!(t, t0.+(0:dt:dt*(N-1)))
		else
			append!(t, t0)
		end
		append!(signal, p.data[:,1]) #Just one coil
		#To generate gap
		append!(t, t[end])
		append!(signal, [Inf + Inf*1im])
	end
	#Show simulation blocks
	shapes = []
	annotations = []
	type_names = ["precession", "excitation"]
	if !not_Koma && show_sim_blocks
		t_sim_parts = raw.params["userParameters"]["t_sim_parts"]
		type_sim_parts = raw.params["userParameters"]["type_sim_parts"]

		current_type = -1
		for i = eachindex(t_sim_parts[1:end-1])
			aux = rect(
				xref="x", yref="paper",
				x0=t_sim_parts[i]*1e3, y0=0,
				x1=t_sim_parts[i+1]*1e3, y1=1,
				fillcolor=type_sim_parts[i] ? "Purple" : "Blue",
				opacity=.1,
				layer="below", line_width=2,
				)
			push!(shapes, aux)

			if type_sim_parts[i] != current_type
				aux = attr(xref="x", yref="paper", x=t_sim_parts[i]*1e3, y=1, showarrow=false, text=type_names[type_sim_parts[i]+1])
				push!(annotations, aux)
				current_type = type_sim_parts[i]
			end
		end
	end
	#PLOT
	bgcolor, text_color, plot_bgcolor, grid_color, sep_color = theme_chooser(darkmode)
	l = PlotlyJS.Layout(; hovermode="closest",
			xaxis_title="",
			modebar=attr(orientation="h",yanchor="bottom",xanchor="right",y=1,x=0,bgcolor=bgcolor,color=text_color,activecolor=plot_bgcolor),
			legend=attr(orientation="h",yanchor="bottom",xanchor="left",y=1,x=0),
			plot_bgcolor=plot_bgcolor,
			paper_bgcolor=bgcolor,
			xaxis_gridcolor=grid_color,
			yaxis_gridcolor=grid_color,
			xaxis_zerolinecolor=grid_color,
			yaxis_zerolinecolor=grid_color,
			font_color=text_color,
			yaxis_fixedrange = false,
			xaxis=attr(
				ticksuffix=" ms",
				range=range[:],
				rangeslider=attr(visible=slider),
				rangeselector=attr(
					buttons=[
						attr(count=1,
						label="1m",
						step=10,
						stepmode="backward"),
						attr(step="all")
						]
					),
				),
			shapes = shapes,
			annotations = annotations,
			margin=attr(t=0,l=0,r=0,b=0)
			)
    if height !== nothing
        l.height = height
    end
    if width !== nothing
        l.width = width
    end
	plotter = PlotlyJS.scatter
	p = [plotter() for j=1:3]
	p[1] = plotter(x=t,y=abs.(signal), name="|S(t)|",hovertemplate="(%{x:.4f} ms, %{y:.3f} a.u.)")
	p[2] = plotter(x=t,y=real.(signal),name="Re{S(t)}",hovertemplate="(%{x:.4f} ms, %{y:.3f} a.u.)")
	p[3] = plotter(x=t,y=imag.(signal),name="Im{S(t)}",hovertemplate="(%{x:.4f} ms, %{y:.3f} a.u.)")
	config = PlotConfig(
		displaylogo=false,
		toImageButtonOptions=attr(
			format="svg", # one of png, svg, jpeg, webp
		).fields,
		modeBarButtonsToRemove=["zoom", "autoScale", "resetScale2d", "pan", "tableRotation", "resetCameraLastSave", "zoomIn", "zoomOut"]
		# modeBarButtonsToRemove=["zoom", "select2d", "lasso2d", "autoScale", "resetScale2d", "pan", "tableRotation", "resetCameraLastSave", "zoomIn", "zoomOut"]
	)
	PlotlyJS.plot(p, l; config)
end

"""
    str = plot_dict(dict::Dict)

Generates an HTML table based on the dictionary `dict`.

# Arguments
- `dict`: (`::Dict`) dictionary

# Returns
- `str`: (`::String`) dictionary as an HTML table
"""
function plot_dict(dict::Dict)
	html = """
	<table class="table table-dark table-striped">
		<thead>
			<tr>
			<th scope="col">#</th>
			<th scope="col">Name</th>
			<th scope="col">Value</th>
			</tr>
		</thead>
		<tbody>
	"""
	i = 1
	for (key,val) = dict
		html *= """
			<tr>
				<th scope="row">$i</th>
				<td>$(string(key))</td>
				<td>$(string(val))</td>
			</tr>
		"""
		i += 1
	end
	html *= "</tbody></table>"
end

function plot_seqd(seq::Sequence; simParams)
	seqd = KomaMRICore.discretize(seq; simParams)
	Gx = scatter(x=seqd.t*1e3, y=seqd.Gx*1e3, name="Gx", mode="markers+lines", marker_symbol=:circle)
	Gy = scatter(x=seqd.t*1e3, y=seqd.Gy*1e3, name="Gy", mode="markers+lines", marker_symbol=:circle)
	Gz = scatter(x=seqd.t*1e3, y=seqd.Gz*1e3, name="Gz", mode="markers+lines", marker_symbol=:circle)
	B1 = scatter(x=seqd.t*1e3, y=abs.(seqd.B1*1e6), name="|B1|", mode="markers+lines", marker_symbol=:circle)
	ADC = scatter(x=seqd.t[seqd.ADC]*1e3, y=zeros(sum(seqd.ADC)), name="ADC", mode="markers", marker_symbol=:x)
	plot([Gx,Gy,Gz,B1,ADC]), seqd
end


# """Plots gradient moments M0, M1 and M2 for specified axis. Does NOT consider RF pulses."""
# plot_grads_moments(seq::Sequence, idx::Int=1; title="", mode="quick") = begin
# 	if mode == "quick"
# 		plotter = PlotlyJS.scattergl
# 	else
# 		plotter = PlotlyJS.scatter
# 	end
# 	names = ["Gx", "Gy", "Gz"]
# 	M, N = size(seq.GR)
# 	G = [seq.GR[j,floor(Int,i/2)+1].A for i=0:2*N-1, j=1:M]
# 	T = [seq.GR[1,i].T for i=1:N]
# 	t = [sum(T[1:i]) for i=1:N]
# 	t = [t[floor(Int,i/2)+1] for i=0:2*N-1]
# 	t = [0; t[1:end-1]]

# 	M0, M1, M2 = get_M0_M1_M2(seq)
# 	M0t = [M0(t)[idx] for t=t][:]; M0max = maximum(abs.(M0t))*1.1e6
# 	M1t = [M1(t)[idx] for t=t][:]; M1max = maximum(abs.(M1t))*1.1e9
# 	M2t = [M2(t)[idx] for t=t][:]; M2max = maximum(abs.(M2t))*1.1e12
# 	Gmax = maximum(abs.(G))*1.1e3

# 	p = [plotter() for k = 1:4]

# 	l = PlotlyJS.Layout(;
# 	title=title,
# 	xaxis=attr(domain = [0, .75]),
# 	yaxis=attr(title=attr(text="G [mT/m]", standoff=0),
# 		side="left", tickfont=attr(color="#636efa"), titlefont=attr(color="#636efa"),range=[-Gmax, Gmax]),
# 	yaxis2=attr(title=attr(text="M0 [mT/m⋅ms]", standoff=1, position=1), showgrid=false,
# 		anchor="free", overlaying="y",position=0.75, side="right",
# 		tickfont=attr(color="#ef553b"), titlefont=attr(color="#ef553b"), range=[-M0max, M0max]),
# 	yaxis3=attr(title=attr(text="M1 [mT/m⋅ms²]", standoff=1), showgrid=false,
# 		anchor="free",overlaying="y",position=0.75+.25/3,side="right",
# 		tickfont=attr(color="#45d9b2"), titlefont=attr(color="#45d9b2"), range=[-M1max, M1max]),
# 	yaxis4=attr(title=attr(text="M2 [mT/m⋅ms³]", standoff=1), showgrid=false,
# 		anchor="free",overlaying="y",position=0.75+.5/3,side="right",
# 		tickfont=attr(color="#b373fa"), titlefont=attr(color="#b373fa"), range=[-M2max, M2max]),
# 	xaxis_title="t [ms]", height=300)
# 	p[1] = plotter(x=t*1e3, y=G[:,idx]*1e3, name=names[idx] , line_shape="hv")
# 	p[2] = plotter(x=t*1e3, y=M0t*1e6, name="M0", yaxis="y2",line=attr(dash="dash"))
# 	p[3] = plotter(x=t*1e3, y=M1t*1e9, name="M1", yaxis="y3",line=attr(dash="dash"))
# 	p[4] = plotter(x=t*1e3, y=M2t*1e12, name="M2", yaxis="y4",line=attr(dash="dash"))
# 	PlotlyJS.plot(p, l)
# end
# plot_Phantom(obj::Phantom,filename::String) = begin
# 	# Phantom
# 	p1 = heatmap(obj.x*1e2,obj.y*1e2,obj.ρ,aspect_ratio=:equal)#,clims=(0,maximum(T2[:])))
# 	xaxis!("x [cm]"); yaxis!("y [cm]")
# 	title!("Proton density")
# 	p2 = heatmap(obj.x*1e2,obj.y*1e2,obj.T2*1e3,aspect_ratio=:equal)#,clims=(0,maximum(T2[:])))
# 	xaxis!("x [cm]"); yaxis!("y [cm]")
# 	title!("T2 [ms]")
# 	p3 = heatmap(obj.x*1e2,obj.y*1e2,obj.Δw/2π,aspect_ratio=:equal)#,clims=(0,maximum(T2[:])))
# 	xaxis!("x [cm]"); yaxis!("y [cm]")
# 	title!("df [Hz]")
# 	P(i,j) = rotz(Dθ[i,j])[1:2,1:2]; D(i,j) = [obj.Dλ1[i,j] 0;0 obj.Dλ2[i,j]]
# 	nx = [1;0]; ny = [0;1]
# 	Dx = [nx'*P(i,j)'*D(i,j)*P(i,j)*nx for i=1:size(obj.Dλ1,1),j=1:size(obj.Dλ1,2)]
# 	Dy = [ny'*P(i,j)'*D(i,j)*P(i,j)*ny for i=1:size(obj.Dλ1,1),j=1:size(obj.Dλ1,2)]
# 	p4 = heatmap(obj.x*1e2,obj.y*1e2,Dx*1e12,aspect_ratio=:equal)#,clims=(0,maximum(T2[:])))
# 	xaxis!("x [cm]"); yaxis!("y [cm]")
# 	title!("Dx [um2/s]")
# 	p5 = heatmap(obj.x*1e2,obj.y*1e2,Dy*1e12,aspect_ratio=:equal)#,clims=(0,maximum(T2[:])))
# 	xaxis!("x [cm]"); yaxis!("y [cm]")
# 	title!("Dy [um2/s]")
# 	p = plot(p1,p2,p3,p4,p5,size=(1300,500),layout=@layout [a b c; d e])
# 	savefig(p,filename)
# end
# plot_sim_res(obj::Phantom,SEQ::Array{Sequence},S::Array{ComplexF64},
# 	t::Array{Float64,2},filename::String,t_k0::Float64,Ga::Float64) = begin
# 	T2m = sum(obj.T2.*obj.ρ)/sum(obj.ρ)
# 	b, n = get_bvalue(SEQ[1])
# 	println("Sequence with b-value: "*string(round(b*1e-6,digits=2))*" s/mm2") # s/mm2
# 	P(i) = rotz(obj.Dθ[i])[1:2,1:2]; D(i) = [obj.Dλ1[i] 0;0 obj.Dλ2[i]]
# 	Deq = [n'*P(i)'*D(i)*P(i)*n for i=1:prod(size(obj.Dλ1))]
# 	Dm = sum(Deq.*obj.ρ)/sum(obj.ρ) #MODIFYY

# 	p = plot_grads(SEQ,t,t_k0,Ga)
# 	p3 = plot([t_k0; t_k0]*1e3,[0; 1.1],linewidth=0.25,color=:black,label="k=0")
# 	plot!(t[:]*1e3,abs.(S),label="|S|")
# 	plot!(t[:]*1e3,exp.(-t[:]/T2m),linestyle=:dash,label="exp(-t/T2)")
# 	# exp(-b*D) <-> exp(-4*π^2*(Δ-δ/3)*q'*D*q)
# 	plot!(t[:]*1e3,exp.(-t[:]/T2m.-b*Dm).*(t[:].>=(Δ+δ)),linestyle=:dash,label="exp(-t/T2-bD)")

# 	xlabel!("Time [ms]")
# 	ylabel!("Signal [a.u]")
# 	xlims!((minimum(t),minimum(t).+dur(sum(SEQ))).*1e3)
# 	p = plot(p[1],p[2],p3,size=(800,600),layout=@layout [a ; b; c])
# 	savefig(p,filename)
# end
# plot_ksapce_trajectory(ACQ::Sequence,t::Array{Float64,2},filename::String) = begin
# 	k = get_designed_kspace(ACQ)
# 	p = plot(k[:,1],k[:,2],legend=:none,aspect_ratio=:equal)
# 	k = get_actual_kspace(ACQ,t)
# 	scatter!(k[:,1],k[:,2],legend=:none,markersize=1)
# 	xlabel!("kx [1/m]"); ylabel!("ky [1/m]")
# 	savefig(p,filename)
# end
# plot_recon(kdata::Array{ComplexF64},rec::Array{ComplexF64},
# 	Δx_pix::Float64,Δy_pix::Float64,filename::String,title::String) = begin
# 	Nx, Ny = size(rec)
# 	xr = -Δx_pix*(Nx-1)/2:Δx_pix:Δx_pix*(Nx-1)/2
# 	yr = -Δy_pix*(Ny-1)/2:Δy_pix:Δy_pix*(Ny-1)/2
# 	Wx, Wy = 1/Δx_pix, 1/Δy_pix
# 	kx = range(-Wx/2,stop=Wx/2,length=Nx)
# 	ky = range(-Wy/2,stop=Wy/2,length=Ny)
# 	p1 = heatmap(kx,ky,log.(abs.(kdata).+1),aspect_ratio=:equal,
# 				legend=:none,size=(400,400))
# 	xaxis!("kx [1/m]"); yaxis!("ky [1/m]")
# 	title!("k-space")
# 	p2 = heatmap(xr*1e2,yr*1e2,abs.(rec),aspect_ratio=:equal,
# 				legend=:none,size=(400,400))
# 	xaxis!("x [cm]"); yaxis!("y [cm]")
# 	title!(title)
# 	#savefig(p1,filename*"_ksp.pdf")
# 	savefig(p2,filename*".pdf")
# end
# plot_Eq(vx,vy,S,S0,SEQ) = begin
# 	Nq, Nθ = size(SEQ)
# 	rs = range(0,stop=1,length=Nq)
# 	θs = range(0,stop=π,length=Nθ); θs = [θs[1:end-1]; π.+θs[1:end-1]];
#     Eq(vx,vy) = begin
#         Eq = [S[i,j][vx,vy] for i=1:Nq,j=1:Nθ]
#         Eq = [Eq[:,1:end-1] Eq[:,1:end-1]]
#     end
#     c = RGB{Float64}(1,1,1)
#     α = real.(abs.(S0[vx,vy]))/maximum(real.(abs.(S0)))
#     pyplot()
#     hm = heatmap(θs,rs,Eq(vx,vy)*(α<.2 ? 0 : 1),proj=:polar,aspect_ratio=:equal,
#     	legend=:none,grid=false,xticks=:none,yticks=:none,
#     	background_color_subplot=α*c)
# end
# plot_Pr(vx,vy,S,S0,SEQ) = begin
# 	Nq, Nθ = size(SEQ)
# 	rs = range(0,stop=1,length=10)*25e-6
# 	θs = range(0,stop=2π,length=10)
#     Pr(vx,vy) = begin
#         Eq = [S[i,j][vx,vy] for i=1:Nq,j=1:Nθ]
# 		b = [get_bvalue(SEQ[i,j])[1] for i=1:Nq,j=1:Nθ]
# 		n = [get_bvalue(SEQ[i,j])[2] for i=1:Nq,j=1:Nθ]
# 		B = [-b[i,j]*[n[i,j][1]^2
# 					2*n[i,j][1]*n[i,j][2]
# 					  n[i,j][2]^2] for i=1:Nq,j=1:Nθ]
# 		B = [B[i][j] for i=1:Nq*Nθ,j=1:3] #reshape
# 		y = log.(abs.(Eq))[:]
# 		# exp(-b*n'D n) <-> exp(-4*π^2*(Δ-δ/3)*q'*D*q)
# 		# min D || -b*n'D*n - log(S) ||_2 + λ ||D||_2
# 		# min D || B D - y ||_2 + λ ||D||_2 => D = (B'B+λI)^-1 B' y
# 		λ = 0
# 		Id = Matrix{Float64}(I,3,3); D = [0;0;0]
# 		for n = 0:2 #Tikhonov regularized and iterativly weighted
# 			W = n==0 ? diagm(0=>Eq[:].^2) : diagm(0=>exp.(2*B*D))
# 			D = (B'*W*B + λ*Id)^-1*B'*W*y
# 		end
# 		# Diffusion propagator
# 		D_inv = [D[1] D[2];
# 				 D[2] D[3]]^-1
# 		pr = exp.(-[([r*cos(θ) r*sin(θ)]*D_inv*[r*cos(θ);r*sin(θ)])[1] for r=rs, θ=θs])
#     end
#     c = RGB{Float64}(1,1,1)
#     α = real.(abs.(S0[vx,vy]))/maximum(real.(abs.(S0)))
#     pyplot()
#     hm = heatmap(θs,rs,Pr(vx,vy)*(α<.2 ? 0 : 1),proj=:polar,aspect_ratio=:equal,
#     	legend=:none,grid=false,xticks=:none,yticks=:none,
#     	background_color_subplot=α*c)
# end<|MERGE_RESOLUTION|>--- conflicted
+++ resolved
@@ -340,7 +340,7 @@
 end
 
 """
-    p = plot_M0(seq; height=nothing, width=nothing, slider=true, darkmode=false)
+    p = plot_M0(seq; height=nothing, width=nothing, slider=true, darkmode=false, range=[])
 
 Plots the zero order moment (M0) of a Sequence `seq`.
 
@@ -352,6 +352,7 @@
 - `width`: (`::Int64`, `=nothing`) width of the plot
 - `slider`: (`::Bool`, `=true`) boolean to display a slider
 - `darkmode`: (`::Bool`, `=false`) boolean to define colors for darkmode
+- `range`: (`::Vector{Float64}`, `=[]`) time range to be displayed initially
 
 # Returns
 - `p`: (`::PlotlyJS.SyncPlot`) plot of the moment M0 of the sequence struct `seq`
@@ -428,7 +429,7 @@
 end
 
 """
-    p = plot_M1(seq; height=nothing, width=nothing, slider=true, darkmode=false)
+    p = plot_M1(seq; height=nothing, width=nothing, slider=true, darkmode=false, range=[])
 
 Plots the first order moment (M1) of a Sequence `seq`.
 
@@ -440,6 +441,7 @@
 - `width`: (`::Int64`, `=nothing`) width of the plot
 - `slider`: (`::Bool`, `=true`) boolean to display a slider
 - `darkmode`: (`::Bool`, `=false`) boolean to define colors for darkmode
+- `range`: (`::Vector{Float64}`, `=[]`) time range to be displayed initially
 
 # Returns
 - `p`: (`::PlotlyJS.SyncPlot`) plot of the moment M1 of the sequence struct `seq`
@@ -517,7 +519,7 @@
 
 
 """
-    p = plot_M2(seq; height=nothing, width=nothing, slider=true, darkmode=false)
+    p = plot_M2(seq; height=nothing, width=nothing, slider=true, darkmode=false, range=[])
 
 Plots the second order moment (M2) of a Sequence `seq`.
 
@@ -529,6 +531,7 @@
 - `width`: (`::Int64`, `=nothing`) width of the plot
 - `slider`: (`::Bool`, `=true`) boolean to display a slider
 - `darkmode`: (`::Bool`, `=false`) boolean to define colors for darkmode
+- `range`: (`::Vector{Float64}`, `=[]`) time range to be displayed initially
 
 # Returns
 - `p`: (`::PlotlyJS.SyncPlot`) plot of the moment M2 of the sequence struct `seq`
@@ -606,19 +609,21 @@
 
 
 """
-    p = plot_eddy_currents(seq; λ=80e-3, height=nothing, width=nothing, slider=true, darkmode=false)
+    p = plot_eddy_currents(seq, λ; α=ones(size(λ)), height=nothing, width=nothing, slider=true, darkmode=false, range=[])
 
 Plots the eddy currents of a Sequence `seq`.
 
 # Arguments
 - `seq`: (`::Sequence`) Sequence
+- `λ`: (`::Float64`, `[s]`) eddy currents decay constant time
 
 # Keywords
-- `λ`: (`::Float64`, `=80e-3`, `[s]`) eddy current decay constant time
+- `α`: (`::Vector{Float64}`, `=ones(size(λ))`) eddy currents factors
 - `height`: (`::Int64`, `=nothing`) height of the plot
 - `width`: (`::Int64`, `=nothing`) width of the plot
 - `slider`: (`::Bool`, `=true`) boolean to display a slider
 - `darkmode`: (`::Bool`, `=false`) boolean to define colors for darkmode
+- `range`: (`::Vector{Float64}`, `=[]`) time range to be displayed initially
 
 # Returns
 - `p`: (`::PlotlyJS.SyncPlot`) plot of the eddy currents of the sequence struct `seq`
@@ -629,14 +634,10 @@
 
 julia> seq = read_seq(seq_file)
 
-julia> plot_eddy_currents(seq)
+julia> plot_eddy_currents(seq, 80e-3)
 ```
 """
-<<<<<<< HEAD
-function plot_eddy_currents(seq; λ=80e-3, height=nothing, width=nothing, slider=true, darkmode=false, range=[])
-=======
 function plot_eddy_currents(seq, λ; α=ones(size(λ)), height=nothing, width=nothing, slider=true, darkmode=false, range=[])
->>>>>>> 0e21266e
 	#Times
 	dt = 1
 	t, Δt = KomaMRICore.get_uniform_times(seq, dt)
