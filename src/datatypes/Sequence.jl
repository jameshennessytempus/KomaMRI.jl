--- conflicted
+++ resolved
@@ -731,122 +731,4 @@
 	kspace_adc = [kx_adc ky_adc kz_adc]
 	#Final
 	kspace, kspace_adc
-<<<<<<< HEAD
-=======
-end
-
-""""
-    y = get_Mmatrix(seq::Sequence; order=0)
-
-Calculates the normalized moments at the end of the sequence.
-
-!!! note
-    This function is not being used.
-
-# Arguments
-- `seq`: (`::Sequence`) the sequence struct
-- `order`: (`::Real`, `=0`, opts: [`0`, `1`]) the order parameter
-
-# Returns
-- `y`: (`::Matrix{Float64}`) the normalized moments matrix [M0'; M1'; M2'; M3']
-"""
-function get_Mmatrix(seq::Sequence; order=0)
-    M, N = size(seq.GR)
-    τ = dur(seq)
-    δ = getproperty.(seq.GR,:T)[1,:] #[DIF.GR[1,j].T for j=1:N]; #Duration of pulse
-	T = [sum(δ[1:j]) for j=1:N]; T = [0; T[1:end-1]] #Position of pulse
-	if order == 0
-		M0 = δ/τ
-		M1 = δ.*(T .+ δ/2)/τ^2
-		M2 = δ.*(T.^2 .+ T.*δ .+ δ.^2/3)/τ^3
-		M3 = δ.*(T.^3 .+ 3/2 * T.^2 .*δ .+ T.*δ.^2 .+ δ.^3/4)/τ^4
-	elseif order == 1
-		M0 = δ/τ
-		M1 = δ.*T/τ^2
-		M2 = δ.*(T.^2 .+ δ.^2/6)/τ^3
-		M3 = δ.*(T.^3 .+ T.*δ.^2/2)/τ^4
-	end
-    [M0'; M1'; M2'; M3']
-end
-
-using LinearAlgebra: I, Bidiagonal, norm
-
-"""
-    y = get_SRmatrix(seq::Sequence)
-
-Slew rate matrix: |SR*g| ≤ Smax.
-
-!!! note
-    This function is not being used.
-
-# Arguments
-- `seq`: (`::Sequence`) the sequence struct
-
-# Returns
-- `y`: (`Matrix{Float64}`) the slew rate matrix
-"""
-function get_SRmatrix(seq::Sequence)
-    _, N = size(seq.GR)
-    T = getproperty.(seq.GR[1,:],:T)
-    Δt = [T[i] for i=1:N-1]
-    dv = [Δt; T[end]]
-    ev = Δt;
-	SR = Array(Bidiagonal(-1 ./ dv, 1 ./ ev, :U))
-	SR = [SR[1,:]'*0 ; SR]; SR[1,1] = T[1]
-	SR
-end
-
-"""
-    y = δ2N(δ)
-
-Duration in [s] => samples, with dwell-time of Δt = 6.4 μs. Useful to scanner Philips.
-
-# Arguments
-- `δ`: (`::Float64`, `[s]`) the delta time parameter
-
-# Returns
-- `y`: (`::Float64`, `[s]`) the time duration
-"""
-δ2N(δ) = floor(Int64, δ * 156250) + 2
-
-"""
-    write_diff_fwf(DIF, idx180, Gmax, bmax; filename="./qte_vectors_input.txt", name)
-
-!!! note
-    This function is not being used.
-"""
-function write_diff_fwf(DIF, idx180, Gmax, bmax; filename="./qte_vectors_input.txt", name="Maxwell2")
-    open(filename, "w") do io
-        G1 = DIF[1:idx180-1]
-        G2 = DIF[idx180 + 1:end]
-        t1 = range(0,dur(G1),length=δ2N(dur(G1)))
-		t2 = range(0,dur(G2),length=δ2N(dur(G2)))
-		Gx2, Gy2, Gz2 = get_grads_linear(G2,t2)
-		Gx1, Gy1, Gz1 = get_grads_linear(G1,t1)
-        write(io, "$name $(δ2N(dur(G1))) $(δ2N(dur(G2))) $(bmax)\n")
-        for i = 1:length(t1)
-            fx1, fy1, fz1 = (Gx1[i], Gy1[i], Gz1[i])./Gmax
-            fx2, fy2, fz2 = i ≤ length(t2) ? (-Gx2[i], -Gy2[i], -Gz2[i])./Gmax : (0,0,0)
-            line = @sprintf "% .4f % .4f % .4f % .4f % .4f % .4f\n" fx1 fy1 fz1 fx2 fy2 fz2
-            write(io, line)
-        end
-    end
-end
-
-"""
-    read_diff_fwf(filename="./qte_vectors_input.txt")
-
-!!! note
-    This function is not being used.
-"""
-function read_diff_fwf(filename="./qte_vectors_input.txt")
-    f = readlines(filename)
-    G = zeros(size(f[2:end],1),6)
-    n1, n2 = tryparse.(Int64, split(f[1]," ")[2:end])
-    for (i, l) in enumerate(f[2:end])
-        g = tryparse.(Float64, split(l," "))
-        G[i,:] = g[g .≠ nothing]
-    end
-    G, n1, n2
->>>>>>> 4ad5042c
 end