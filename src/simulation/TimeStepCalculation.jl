<<<<<<< HEAD
"""Divides a list of indices 1:N in k groups"""
function kfoldperm(N,k; type="random", breaks=[])
	k = min(N,k)
	n,r = divrem(N, k) #N >= k, N < k
=======
"""
    array_of_ranges = kfoldperm(N, k; type="random", breaks=[])

Divides a list of indices 1:`N` (which is in your imagination) into `k` groups.

!!! note
    It is possible to predifine some break points at specific indices with the `breaks`
    keyword, in this case the number of groups could increase. This is useful to define
    start and end indices of RF pulses to separate the simulation into excitation and
    preccesion computations.

# Arguments
- `N`: (`::Int64`) the number of elements to be ordered (of an imaginary array 1:`N`)
- `k`: (`::Int64`) the number of groups to divide the `N` elements

# Keywords
- `type`: (`::String`, `="random"`, opts: [`"random"`, `"ordered"`]) the order type option.
    If random, then the indices of the groups are unordered. If "ordered", then the indices
    of the groups are sorted in an incremental order
- `breaks`: (`::Vector{Int64}`, `=[]`) the array of indices where predefined break points
    are placed

# Returns
- `array_of_ranges`: (`::Vector{UnitRange{Int64}}`) the array that contains ranges of
    different groups (the aim target are `k` groups, but this could be increased by adding
    elements in the `breaks` input array)

# Examples
``` julia-repl
julia> kfoldperm(20, 3; type="ordered")
3-element Vector{UnitRange{Int64}}:
 1:7
 8:14
 15:20

julia> kfoldperm(20, 3; type="ordered", breaks=[3])
4-element Vector{UnitRange{Int64}}:
 1:2
 3:7
 8:14
 15:20

julia> kfoldperm(20, 3; type="ordered", breaks=[3, 10])
5-element Vector{UnitRange{Int64}}:
 1:2
 3:7
 8:9
 10:14
 15:20

julia> kfoldperm(20, 3; type="ordered", breaks=[3, 10, 17])
6-element Vector{UnitRange{Int64}}:
 1:2
 3:7
 8:9
 10:14
 15:16
 17:20
```
"""
function kfoldperm(N, k; type="random", breaks=[])
	k = min(N,k)
	n, r = divrem(N, k) #N >= k, N < k
>>>>>>> 4ad5042c
	b = collect(1:n:N+1)
	Nb = length(b)
	for i in 1:Nb
		b[i] += i > r ? r : i-1
	end
	b = sort(unique(append!(b, breaks)))
	Nbreaks = length(b) - Nb
	if type=="random"
		p = randperm(N)
	elseif type=="ordered"
		p = 1:N
	end
	[p[r] for r in [b[i]:b[i+1]-1 for i=1:k+Nbreaks]] #TODO: use RF starts and ends differently to remove PATCH in run_sim_time_iter
end

"""
    t = points_from_key_times(times; dt)

Returns a vector which contains the same points as `times` but with additional points that
have a separation of at most `dt`.

!!! note
    The last time points could not be present in the output in some cases.
    Some time points could be duplicated in the output.
    Duplicated time points should be removed afterwards (done by
        [`get_variable_times`](@ref)).
    The output represents all time points regarded during the simulation with a "nominal"
    `dt` separation between two samples.

# Arguments
- `times`: (`::Vector{Float64}`, `[s]`) the time array with key points you want to keep

# Keywords
- `dt`: (`::Float64`, `[s]`) the maximum delta time separation between two time samples

# Returns
- `t`: (`::Vector{Float64}`, `[s]`) the time array with the same points as the input array but with
    additional points that have a separation of at most `dt`.

# Examples
```julia-repl
julia> times = [0 1 2 10 11 12 20]
1×7 Matrix{Int64}:
 0  1  2  10  11  12  20

julia> points_from_key_times(times; dt=0.5)'
1×46 adjoint(::Vector{Float64}) with eltype Float64:
 0.0  0.5  1.0  1.0  1.5  2.0  2.0  2.5  3.0  3.5  4.0  4.5  …  16.0  16.5  17.0  17.5
   18.0  18.5  19.0  19.5  20.0

julia> points_from_key_times(times; dt=0.7)'
1×32 adjoint(::Vector{Float64}) with eltype Float64:
 0.0  0.7  1.0  1.7  2.0  2.7  3.4  4.1  4.8  5.5  6.2  6.9  …  14.1  14.8  15.5  16.2
   16.9  17.6  18.3  19.0  19.7

julia> points_from_key_times(times; dt=2.5)'
1×16 adjoint(::Vector{Float64}) with eltype Float64:
 0.0  1.0  1.0  2.0  2.0  4.5  7.0  9.5  10.0  11.0  11.0  12.0  12.0  14.5  17.0  19.5
```
"""
function points_from_key_times(times; dt)
    # Fill the `t` empty vector in the `for` loop
	t = Float64[]
	for i = 1:length(times)-1
		if dt < times[i+1] - times[i]
			taux = collect(range(times[i], times[i+1]; step=dt))
		else
			taux = [times[i], times[i+1]]
		end
		append!(t, taux)
	end
	return t
end

"""
    t, Δt = get_uniform_times(seq, Δt; Δt_rf=1e-4)

This function, despite its name, actually gets non-uniform time points. Refer to
[`get_variable_times`](@ref) for more details.

!!! note
    This function should be deprecated and the simulator should only use the
    [`get_variable_times`](@ref) function. Note that in this KomaMRI version, this function
    is bypassed by [`get_variable_times`](@ref).

# Arguments
- `seq`: (`::Sequence`) the sequence struct
- `Δt`: (`::Real`, `[s]`) the nominal delta time separation between two time samples for ADC
    acquisition and Gradients (by nominal we mean that the time separation should be at
    most `Δt` when the samples are regarded by [`KomaMRI.is_ADC_on`](@ref) or
    [`KomaMRI.is_GR_on`](@ref)), otherwise the time points are not necessary and the
    separation will be bigger)

# Keywords
- `Δt_rf`: (`::Real`, `=1e-4`, `[s]`) the nominal delta time separation between two time
    samples for RF excitation (by nominal we mean that the time separation should be at most
    `Δt_rf` when the samples are regarded by [`KomaMRI.is_RF_on`](@ref), otherwise the time
    points are not necessary and the separation will be bigger)

# Returns
- `t`: (`::Vector{Float64}`, `[s]`) the time array with non-uniform time values
- `Δt`: (`::Vector{Float64}`, `[s]`) the delta time array with the separation between two
    adjacent time points of the `t` time array
"""
function get_uniform_times(seq, Δt; Δt_rf=1e-4)
	t, Δt = get_variable_times(seq; dt=Δt, dt_rf=Δt_rf)
end

"""
    t, Δt = get_variable_times(seq; dt=1, dt_rf=1e-4)

This function returns non-uniform time points that are relevant in the sequence `seq`.

!!! note
    It is important to use a variable time step (instead of constant sampling time) to
    increase the simulation speed.

# Arguments
- `seq`: (`::Sequence`) the sequence struct
- `dt`: (`::Real`, `=1`, `[s]`) the nominal delta time separation between two time samples
    for ADC acquisition and Gradients (by nominal we mean that the time separation should be
    at most `Δt` when the samples are regarded by [`KomaMRI.is_ADC_on`](@ref) or
    [`KomaMRI.is_GR_on`](@ref)), otherwise the time points are not necessary and the
    separation will be bigger)

# Keywords
- `Δt_rf`: (`::Real`, `=1e-4`, `[s]`) the nominal delta time separation between two time
    samples for RF excitation (by nominal we mean that the time separation should be at most
    `Δt_rf` when the samples are regarded by [`KomaMRI.is_RF_on`](@ref), otherwise the time
    points are not necessary and the separation will be bigger)

# Returns
- `t`: (`::Vector{Float64}`, `[s]`) the time array with non-uniform time values
- `Δt`: (`::Vector{Float64}`, `[s]`) the delta time array with the separation between two
    adjacent time points of the `t` time array
"""
function get_variable_times(seq; dt=1, dt_rf=1e-4)
	t = Float64[]
	ΔT = durs(seq) #Duration of sequence block
	T0 = cumsum([0; ΔT[:]]) #Start time of each block
	for i = 1:length(seq)
		s = seq[i] #Current sequence block
		t0 = T0[i]
		if is_ADC_on(s)
			ts = get_sample_times(s) .+ t0
			taux = points_from_key_times(ts; dt) # ADC sampling
			append!(t, taux)
		end
		if is_RF_on(s)
			y = s.RF[1]
			delay, T = y.delay, y.T
			t1 = t0 + delay
			t2 = t1 + sum(T)
			rf0 = t0 + get_RF_center(y) #get_RF_center includes delays
			taux = points_from_key_times([t1,rf0,t2]; dt=dt_rf) # Arbitrary RF
			append!(t, taux)
		end
		if is_GR_on(s)
			active_gradients = []
			if is_Gx_on(s) append!(active_gradients, s.GR.x) end
			if is_Gy_on(s) append!(active_gradients, s.GR.y) end
			if is_Gz_on(s) append!(active_gradients, s.GR.z) end
			for y = active_gradients
				ts = get_theo_t(y) .+ t0
				taux = points_from_key_times(ts; dt)
				append!(t, taux)
			end
		end
	end
	t = sort(unique(x -> round(x*1e8), t)) #Removing repeated points
	Δt = t[2:end] .- t[1:end-1]
	t = t[1:end-1]
	t, Δt
end

"""
    key_idxs = get_breaks_in_RF_key_points(seq::Sequence, t)

Return the indices of the `t` time array where are RF key points from the `seq` sequence.
Thus, it is possible to split the simulation into excitation and preccesion computations.

!!! note
    By `RF key points` we mean all the start and end points where the RF excitation takes
    place with the [`KomaMRI.is_RF_on`](@ref) function.

# Arguments
- `seq`: (`::Sequence`) the sequence struct
- `t`: (`::Vector{Int64}`, `[s]`) the non-uniform time array

# Returns
- `key_idxs`: (`::Vector{Int64}`) array of indices of the `t` time array where are RF key
    points
"""
function get_breaks_in_RF_key_points(seq::Sequence, t)
	T0 = cumsum([0; durs(seq)[:]])
	# Identifying RF key points
	key_points = Float64[]
	key_idxs = Int[]
	for (i, s) = enumerate(seq)
		if is_RF_on(s)
			t0 = T0[i] + s.RF.delay[1]	#start of RF waverform
			tf = T0[i] + s.RF.dur[1]	#end of RF waveform
			append!(key_points, [t0; tf])
			idx0 = argmin(abs.(t.-t0))
			idxf = argmin(abs.(t.-tf))
			append!(key_idxs,   [idx0; idxf])
		end
	end
	return key_idxs
end<|MERGE_RESOLUTION|>--- conflicted
+++ resolved
@@ -1,9 +1,3 @@
-<<<<<<< HEAD
-"""Divides a list of indices 1:N in k groups"""
-function kfoldperm(N,k; type="random", breaks=[])
-	k = min(N,k)
-	n,r = divrem(N, k) #N >= k, N < k
-=======
 """
     array_of_ranges = kfoldperm(N, k; type="random", breaks=[])
 
@@ -67,7 +61,6 @@
 function kfoldperm(N, k; type="random", breaks=[])
 	k = min(N,k)
 	n, r = divrem(N, k) #N >= k, N < k
->>>>>>> 4ad5042c
 	b = collect(1:n:N+1)
 	Nb = length(b)
 	for i in 1:Nb
