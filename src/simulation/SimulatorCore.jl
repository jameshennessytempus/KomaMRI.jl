--- conflicted
+++ resolved
@@ -346,11 +346,7 @@
 		end
 	end
 	#Output
-<<<<<<< HEAD
-	t_interp = get_sample_times(seq) 
-=======
 	t_interp = get_sample_times(seq)
->>>>>>> 4ad5042c
 	S_interp = LinearInterpolation(t.+Δt,S,extrapolation_bc=0)(t_interp) .* get_sample_phase_compensation(seq)
 	(S_interp, M0)
 end
