include("ui/ExportMATFunctions.jl")

function KomaUI(;dark=true,frame=true, phantom_mode="2D", sim=Dict{String,Any}(), rec=Dict{Symbol,Any}(), dev_tools=false)
## ASSETS
path = @__DIR__
assets = AssetRegistry.register(dirname(path*"/ui/assets/"))
scripts = AssetRegistry.register(dirname(path*"/ui/scripts/"))
css = AssetRegistry.register(dirname(path*"/ui/css/"))
# Assets
background = assets*"/spiral-bg.svg" #In Windows joinpath causes problems "/assetserver/...-assets\Logo.png"
logo = joinpath(assets, "Logo_dark.svg")
icon = joinpath(assets, "Icon.svg")
# JS
bsjs = joinpath(scripts, "bootstrap.bundle.min.js") #this already has Popper
bscss = joinpath(css,"bootstrap.min.css")
bsiconcss = joinpath(css,"bootstrap-icons.css")
jquery = joinpath(scripts,"jquery-3.4.1.slim.min.js")
# mathjaxsetup = joinpath(scripts, "mathjaxsetup.js")
# KaTeX
katexrender = joinpath(scripts, "auto-render.min.js")
katexjs = joinpath(scripts,"katex.min.js")
katexcss = joinpath(css,"katex.min.css")
# User defined JS and CSS
customcss = joinpath(css,"custom.css")
customjs = joinpath(scripts,"custom.js")
customjs2 = joinpath(scripts,"custom2.js")
sidebarcss = joinpath(css,"sidebars.css")
# Custom icons
icons = joinpath(css,"icons.css")
## BOOLEAN TO INDICATE FIRST TIME PRECOMPILING
global ISFIRSTSIM = true
global ISFIRSTREC = true
## WINDOW
global w = Blink.Window(Dict(
    "title"=>"KomaUI",
    "autoHideMenuBar"=>true,
    "frame"=>frame, #removes title bar
    "node-integration" => true,
    :icon=>path*"/ui/assets/Logo_icon.png",
    "width"=>1200,
    "height"=>800,
    "webPreferences" => Dict("devTools" => dev_tools)
    ),async=false);
## LOADING BAR
buffericon = """<div class="spinner-border spinner-border-sm text-light" role="status"></div>"""
progressbar = """
<div class="progress" style="background-color: #27292d;">
  <div id="simul_progress" class="progress-bar" role="progressbar" style="width: 0%; transition:none;" aria-valuenow="0" aria-valuemin="0" aria-valuemax="100">0%</div>
</div>
"""
## NAV BAR
sidebar = open(f->read(f, String), path*"/ui/html/sidebar.html")
sidebar = replace(sidebar, "LOGO"=>logo)
## CONTENT
index = open(f->read(f, String), path*"/ui/html/index.html")
index = replace(index, "ICON"=>icon)
#index = replace(index, "BACKGROUND_IMAGE"=>background)
## LOADING
#loading = open(f->read(f, String), path*"/ui/html/loading.html")
## CSS
loadcss!(w, bscss)
loadcss!(w, bsiconcss)
loadcss!(w, customcss)
loadcss!(w, sidebarcss)
# KATEX
loadcss!(w, katexcss)
loadjs!(w, katexjs)
loadjs!(w, katexrender)
# JQUERY, BOOSTRAP JS
loadjs!(w, customjs)    #must be before jquery
loadjs!(w, jquery)
loadjs!(w, bsjs)        #after jquery
loadjs!(w, customjs2)   #must be after jquery
# LOAD ICONS
loadcss!(w, icons)
## INITAL VARIABLES
#PHANTOM init
@info "Loading Phantom (default)"
if phantom_mode == "3D"
    global phantom = brain_phantom3D()
else
    global phantom = brain_phantom2D()
end
phantom.Δw .*= 0
println("Phantom object \"$(phantom.name)\" successfully loaded!")
#SCANNER init
@info "Loading Scanner (default)"
global sys = Scanner()
println("B0 = $(sys.B0) T")
println("Gmax = $(round(sys.Gmax*1e3,digits=2)) mT/m")
println("Smax = $(sys.Smax) mT/m/ms")
#SEQ init
@info "Loading Sequence (default) "
B1 = sys.B1; durRF = π/2/(2π*γ*B1) #90-degree hard excitation pulse
EX = PulseDesigner.RF_hard(B1, durRF, sys; G=[0,0,0])
N = 101
FOV = 23e-2
EPI = PulseDesigner.EPI(FOV, N, sys)
TE = 30e-3
d1 = TE-dur(EPI)/2-dur(EX)
if d1 > 0 DELAY = Delay(d1) end
global seq = d1 > 0 ? EX + DELAY + EPI : EX + EPI
seq.DEF["TE"] = round(d1 > 0 ? TE : TE - d1, digits=4)*1e3
#Init
global darkmode = dark
global raw_ismrmrd = RawAcquisitionData(Dict(
    "systemVendor" => "",
    "encodedSize" => [2,2,1],
    "reconSize" => [2,2,1],
    "number_of_samples" => 4,
    "encodedFOV" => [100.,100.,1],
    "trajectory" => "other"),
    [KomaMRICore.Profile(AcquisitionHeader(trajectory_dimensions=2, sample_time_us=1),
        [0. 0. 1 1; 0 1 1 1]./2, reshape([0.; 0im; 0; 0],4,1))])
global rawfile = ""
global image =  [0.0im 0.; 0. 0.]
global kspace = [0.0im 0.; 0. 0.]
global matfolder = tempdir()
#Reco
default = Dict{Symbol,Any}(:reco=>"direct") #, :iterations=>10, :λ=>1e-5,:solver=>"admm",:regularization=>"TV")
global recParams = merge(default, rec)
#Simulation
default = Dict{String,Any}()
global simParams = merge(default, sim)
#GPUs
@info "Loading GPUs"
KomaMRICore.print_gpus()
#OBERSVABLES
global seq_obs = Observable{Sequence}(seq)
global pha_obs = Observable{Phantom}(phantom)
global sig_obs = Observable{RawAcquisitionData}(raw_ismrmrd)
global img_obs = Observable{Any}(image)
global mat_obs = Observable{Any}(matfolder)

#
handle(w, "matfolder") do args...
    str_toast = export_2_mat(seq, phantom, sys, raw_ismrmrd, recParams, image, matfolder; type="all", matfilename="")
    @js_ w (@var msg = $str_toast; Toasty("1", "Saved .mat files" , msg);)
end
handle(w, "matfolderseq") do args...
    str_toast = export_2_mat(seq, phantom, sys, raw_ismrmrd, recParams, image, matfolder; type="sequence")
    @js_ w (@var msg = $str_toast; Toasty("1", "Saved .mat files" , msg);)
end
handle(w, "matfolderpha") do args...
    str_toast = export_2_mat(seq, phantom, sys, raw_ismrmrd, recParams, image, matfolder; type="phantom")
    @js_ w (@var msg = $str_toast; Toasty("1", "Saved .mat files" , msg);)
end
handle(w, "matfoldersca") do args...
    str_toast = export_2_mat(seq, phantom, sys, raw_ismrmrd, recParams, image, matfolder; type="scanner")
    @js_ w (@var msg = $str_toast; Toasty("1", "Saved .mat files" , msg);)
end
handle(w, "matfolderraw") do args...
    str_toast = export_2_mat(seq, phantom, sys, raw_ismrmrd, recParams, image, matfolder; type="raw")
    @js_ w (@var msg = $str_toast; Toasty("1", "Saved .mat files" , msg);)
end
handle(w, "matfolderima") do args...
    str_toast = export_2_mat(seq, phantom, sys, raw_ismrmrd, recParams, image, matfolder; type="image")
    @js_ w (@var msg = $str_toast; Toasty("1", "Saved .mat files" , msg);)
end

## MENU FUNCTIONS
handle(w, "index") do args...
    content!(w, "div#content", index)
end
handle(w, "pulses_seq") do args...
    loading = replace(open(f->read(f, String), path*"/ui/html/loading.html"), "LOADDES"=>"Plotting sequence ...")
    content!(w, "div#content", loading)
    include(path*"/ui/PulsesGUI_seq.jl")
end
handle(w, "pulses_kspace") do args...
    loading = replace(open(f->read(f, String), path*"/ui/html/loading.html"), "LOADDES"=>"Plotting kspace ...")
    content!(w, "div#content", loading)
    include(path*"/ui/PulsesGUI_kspace.jl")
end
handle(w, "pulses_M0") do args...
    loading = replace(open(f->read(f, String), path*"/ui/html/loading.html"), "LOADDES"=>"Plotting moment 0 ...")
    content!(w, "div#content", loading)
    include(path*"/ui/PulsesGUI_M0.jl")
end
handle(w, "pulses_M1") do args...
    loading = replace(open(f->read(f, String), path*"/ui/html/loading.html"), "LOADDES"=>"Plotting moment 1 ...")
    content!(w, "div#content", loading)
    include(path*"/ui/PulsesGUI_M1.jl")
end
handle(w, "pulses_M2") do args...
    loading = replace(open(f->read(f, String), path*"/ui/html/loading.html"), "LOADDES"=>"Plotting moment 2 ...")
    content!(w, "div#content", loading)
    include(path*"/ui/PulsesGUI_M2.jl")
end
handle(w, "phantom") do args...
    loading = replace(open(f->read(f, String), path*"/ui/html/loading.html"), "LOADDES"=>"Plotting phantom ...")
    content!(w, "div#content", loading)
    include(path*"/ui/PhantomGUI.jl")
end

handle(w, "sig") do args...
    loading = replace(open(f->read(f, String), path*"/ui/html/loading.html"), "LOADDES"=>"Plotting raw signal ...")
    content!(w, "div#content", loading)
    include(path*"/ui/SignalGUI.jl")
end
handle(w, "reconstruction_absI") do args...
    loading = replace(open(f->read(f, String), path*"/ui/html/loading.html"), "LOADDES"=>"Plotting image magnitude ...")
    content!(w, "div#content", loading)
    include(path*"/ui/ReconGUI_absI.jl")
end
handle(w, "reconstruction_angI") do args...
    loading = replace(open(f->read(f, String), path*"/ui/html/loading.html"), "LOADDES"=>"Plotting image phase ...")
    content!(w, "div#content", loading)
    include(path*"/ui/ReconGUI_angI.jl")
end
handle(w, "reconstruction_absK") do args...
    loading = replace(open(f->read(f, String), path*"/ui/html/loading.html"), "LOADDES"=>"Plotting image k ...")
    content!(w, "div#content", loading)
    include(path*"/ui/ReconGUI_absK.jl")
end
handle(w, "scanner") do args...
    loading = replace(open(f->read(f, String), path*"/ui/html/loading.html"), "LOADDES"=>"Displaying scanner parameters ...")
    content!(w, "div#content", loading)
    include(path*"/ui/ScannerParams_view.jl")
end
handle(w, "sim_params") do args...
    loading = replace(open(f->read(f, String), path*"/ui/html/loading.html"), "LOADDES"=>"Displaying simulation parameters ...")
    content!(w, "div#content", loading)
    include(path*"/ui/SimParams_view.jl")
end
handle(w, "rec_params") do args...
    loading = replace(open(f->read(f, String), path*"/ui/html/loading.html"), "LOADDES"=>"Displaying reconstruction parameters ...")
    content!(w, "div#content", loading)
    include(path*"/ui/RecParams_view.jl")
end
handle(w, "simulate") do args...
    strLoadingMessage = "Running simulation ..."
    if ISFIRSTSIM
        strLoadingMessage = "Precompiling and running simulation functions ..."
        ISFIRSTSIM = false
    end
    loading = replace(open(f->read(f, String), path*"/ui/html/loading.html"), "LOADDES"=>strLoadingMessage)
    content!(w, "div#content", loading)
    # @js_ w document.getElementById("simulate!").prop("disabled", true); #Disable button during SIMULATION
    @js_ w (@var progressbar = $progressbar; document.getElementById("simulate!").innerHTML=progressbar)
    #To SequenceGUI
    global raw_ismrmrd = simulate(phantom, seq, sys; simParams, w)
    #After simulation go to RECON
    @js_ w document.getElementById("simulate!").innerHTML="Simulate!"
    #EXPORT to ISMRMRD -> To SignalGUI
    global rawfile = tempdir()*"/Koma_signal.mrd"
    @info "Exporting to ISMRMRD file: $rawfile"
    global sig_obs[] = raw_ismrmrd
    fout = ISMRMRDFile(rawfile)
    KomaMRICore.save(fout, raw_ismrmrd)
    #Message
    sim_time = raw_ismrmrd.params["userParameters"]["sim_time_sec"]
    @js_ w (@var sim_time = $sim_time;
    @var name = $(phantom.name);
    document.getElementById("rawname").innerHTML="Koma_signal.mrd";
    Toasty("1", """Simulation successfull<br>Time: <a id="sim_time"></a> s""" ,"""
    <ul>
        <li>
            <button class="btn btn-dark btn-circle btn-circle-sm m-1" onclick="Blink.msg('sig', 1)"><i class="fa fa-search"></i></button>
            Updating <b>Raw signal</b> plots ...
        </li>
        <li>
            <button class="btn btn-primary btn-circle btn-circle-sm m-1" onclick="Blink.msg('recon', 1)"><i class="bi bi-caret-right-fill"></i></button>
            Ready to <b>reconstruct</b>?
        </li>
    </ul>
    """);
    document.getElementById("sim_time").innerHTML=sim_time;
    )
    loading = replace(open(f->read(f, String), path*"/ui/html/loading.html"), "LOADDES"=>"Plotting raw signal ...")
    content!(w, "div#content", loading)
    include(path*"/ui/SignalGUI.jl")
    # @js_ w document.getElementById("simulate!").prop("disabled", false); #Re-enable button
    # @js_ w (@var button = document.getElementById("recon!"); @var bsButton = @new bootstrap.Button(button); vsButton.toggle())
end
handle(w, "recon") do args...
    strLoadingMessage = "Running reconstruction ..."
    if ISFIRSTREC
        strLoadingMessage = "Precompiling and running reconstruction functions ..."
        ISFIRSTREC = false
    end
    loading = replace(open(f->read(f, String), path*"/ui/html/loading.html"), "LOADDES"=>strLoadingMessage)
    content!(w, "div#content", loading)
    # Update loading icon for button
    @js_ w (@var buffericon = $buffericon; document.getElementById("recon!").innerHTML=buffericon)
    #IMPORT ISMRMRD raw data
    raw_ismrmrd.profiles = raw_ismrmrd.profiles[getproperty.(getproperty.(raw_ismrmrd.profiles, :head), :flags) .!= 268435456] #Extra profile in JEMRIS simulations
    acqData = AcquisitionData(raw_ismrmrd)
    acqData.traj[1].circular = false #Removing circular window
    acqData.traj[1].nodes = acqData.traj[1].nodes[1:2,:] ./ maximum(2*abs.(acqData.traj[1].nodes[:])) #Normalize k-space to -.5 to .5 for NUFFT
    Nx, Ny = raw_ismrmrd.params["reconSize"][1:2]
    recParams[:reconSize] = (Nx, Ny)
    recParams[:densityWeighting] = true
    #Reconstruction
    @info "Running reconstruction of $rawfile"
    aux = @timed reconstruction(acqData, recParams)
    global image  = reshape(aux.value.data,Nx,Ny,:)
    global kspace = fftc(reshape(aux.value.data,Nx,Ny,:))
    # global img_obs[] = image
    #After Recon go to Image
    recon_time = aux.time
    @js_ w document.getElementById("recon!").innerHTML="Reconstruct!"
    @js_ w (@var recon_time = $recon_time;
    Toasty("2", """Reconstruction successfull<br>Time: <a id="recon_time"></a> s""" ,"""
    <ul>
        <li>
            <button class="btn btn-dark btn-circle btn-circle-sm m-1" onclick="Blink.msg('reconstruction_absI', 1)"><i class="fa fa-search"></i></button>
            Updating <b>Reconstruction</b> plots ...
        </li>
    </ul>
    """
    );
    document.getElementById("recon_time").innerHTML=recon_time;
    )
    loading = replace(open(f->read(f, String), path*"/ui/html/loading.html"), "LOADDES"=>"Plotting image magnitude ...")
    content!(w, "div#content", loading)
    include(path*"/ui/ReconGUI_absI.jl")
end
handle(w, "close") do args...
    global darkmode = nothing

    global phantom = nothing
    global seq = nothing
    global sys = nothing

    global raw_ismrmrd = nothing
    global rawfile = nothing

    global image = nothing
    global kspace = nothing

    global simParams = nothing
    global recParams = nothing

    global seq_obs = nothing
    global pha_obs = nothing
    global sig_obs = nothing
    global img_obs = nothing
    global mat_obs = nothing
    close(w)
end
#Update GUI's home
w = body!(w, *(sidebar,index), async=false)
if darkmode
    @js_ w document.getElementById("main").style="background-color:rgb(13,16,17);"
end
#Sequence observable
load_seq = filepicker(".seq (Pulseq)/.seqk (Koma)"; accept=".seq,.seqk")
map!(f->if f!="" #Assigning function of data when load button (filepicker) is changed
            if splitext(f)[end]==".seqk" #Koma
                global seq = JLD2.load(FileIO.File{FileIO.DataFormat{:JLD2}}(f),"seq")
            elseif splitext(f)[end]==".seq" #Pulseq
                global seq = read_seq(f) #Pulseq read
            end
            @js_ w (@var name = $(basename(f));
            document.getElementById("seqname").innerHTML=name;
            Toasty("0", "Loaded <b>"+name+"</b> successfully", """
            <ul>
                <li>
                    <button class="btn btn-dark btn-circle btn-circle-sm m-1" onclick="Blink.msg('pulses_seq', 1)"><i class="fa fa-search"></i></button>
                    Updating <b>Sequence</b> plots ...
                </li>
                <li>
                    <button class="btn btn-primary btn-circle btn-circle-sm m-1" onclick="Blink.msg('simulate', 1)"><i class="bi bi-caret-right-fill"></i></button>
                    Ready to <b>simulate</b>?
                </li>
            </ul>
            """))
            seq
        else
            seq #default sequence
        end
    , seq_obs, load_seq)
w = content!(w, "#seqfilepicker", load_seq, async=false)
#Phantom observable
load_pha = filepicker(".phantom (Koma)/.h5 (JEMRIS)"; accept=".phantom,.h5")
map!(f->if f!="" #Assigning function of data when load button (filepicker) is changed
            if splitext(f)[end]==".phantom" #Koma
                global phantom = JLD2.load(FileIO.File{FileIO.DataFormat{:JLD2}}(f),"phantom")
            elseif splitext(f)[end]==".h5" #JEMRIS
                global phantom = read_phantom_jemris(f)
            end
            @js_ w (@var name = $(basename(f));
            document.getElementById("phaname").innerHTML=name;
            Toasty("0", "Loaded <b>"+name+"</b> successfully", """
            <ul>
                <li>
                    <button class="btn btn-dark btn-circle btn-circle-sm m-1" onclick="Blink.msg('phantom', 1)"><i class="fa fa-search"></i></button>
                    Updating <b>Phantom</b> plots ...
                </li>
                <li>
                    <button class="btn btn-primary btn-circle btn-circle-sm m-1" onclick="Blink.msg('simulate', 1)"><i class="bi bi-caret-right-fill"></i></button>
                    Ready to <b>simulate</b>?
                </li>
            </ul>
            """))
            phantom
        else
            phantom #default
        end
    , pha_obs, load_pha)
w = content!(w, "#phafilepicker", load_pha, async=false)
#Signal observable
load_sig = filepicker(".h5/.mrd (ISMRMRD)"; accept=".h5,.mrd")
map!(f->if f!="" #Assigning function of data when load button (filepicker) is changed
            fraw = ISMRMRDFile(f)
            global rawfile = f
            global raw_ismrmrd = RawAcquisitionData(fraw)

            not_Koma = raw_ismrmrd.params["systemVendor"] != "KomaMRI.jl"
            if not_Koma
                @warn "ISMRMRD files generated externally could cause problems during the reconstruction. We are currently improving compatibility."
            end

            @js_ w (@var name = $(basename(f));
            document.getElementById("rawname").innerHTML=name;
            Toasty("0", "Loaded <b>"+name+"</b> successfully", """
            <ul>
                <li>
                    <button class="btn btn-dark btn-circle btn-circle-sm m-1" onclick="Blink.msg('sig', 1)"><i class="fa fa-search"></i></button>
                    Updating <b>Raw data</b> plots ...
                </li>
                <li>
                    <button class="btn btn-success btn-circle btn-circle-sm m-1" onclick="Blink.msg('recon', 1)"><i class="bi bi-caret-right-fill"></i></button>
                    Ready to <b>reconstruct</b>?
                </li>
            </ul>
            """))
            raw_ismrmrd
        else
            raw_ismrmrd #default
        end
    , sig_obs, load_sig)
w = content!(w, "#sigfilepicker", load_sig, async=false)
<<<<<<< HEAD
## Folder observable
#load_folder = opendialog(; label = "Save All", properties = ["openDirectory"], icon = "far fa-save")
#map!(f->if f!="" #Assigning function of data when load button (opendialog) is changed
#            global matfolder = f[1]
#            str_toast = export_2_mat(seq, phantom, sys, raw_ismrmrd, recParams, image, matfolder; type="all", matfilename="")
#            @js_ w Toasty("1", "Saved .mat files" , str_toast);
#            matfolder
#        else
#            matfolder #default sequence
#        end
#    , mat_obs, load_folder)
#w = content!(w, "#matfolder", load_folder, async=false)
#
#load_folder_seq = savedialog(; label = "Sequence", defaultPath = "seq.mat", filters = [(; name = "Matlab Data", extensions = ["mat"])])
#map!(f->if f!="" #Assigning function of data when load button (opendialog) is changed
#            global matfolder = dirname(f)
#            str_toast = export_2_mat(seq, phantom, sys, raw_ismrmrd, recParams, image, matfolder; type="sequence", matfilename=basename(f))
#            @js_ w Toasty("1", "Saved .mat files" , str_toast);
#            matfolder
#        else
#            matfolder #default sequence
#        end
#    , mat_obs, load_folder_seq)
#w = content!(w, "#matfolderseq", load_folder_seq, async=false)
#
#load_folder_pha = savedialog(; label = "Phantom", defaultPath = "phantom.mat", filters = [(; name = "Matlab Data", extensions = ["mat"])])
#map!(f->if f!="" #Assigning function of data when load button (opendialog) is changed
#            global matfolder = dirname(f)
#            str_toast = export_2_mat(seq, phantom, sys, raw_ismrmrd, recParams, image, matfolder; type="phantom", matfilename=basename(f))
#            @js_ w Toasty("1", "Saved .mat files" , str_toast);
#            matfolder
#        else
#            matfolder #default sequence
#        end
#    , mat_obs, load_folder_pha)
#w = content!(w, "#matfolderpha", load_folder_pha, async=false)
#
#load_folder_sca = savedialog(; label = "Scanner", defaultPath = "scanner.mat", filters = [(; name = "Matlab Data", extensions = ["mat"])])
#map!(f->if f!="" #Assigning function of data when load button (opendialog) is changed
#            global matfolder = dirname(f)
#            str_toast = export_2_mat(seq, phantom, sys, raw_ismrmrd, recParams, image, matfolder; type="scanner", matfilename=basename(f))
#            @js_ w Toasty("1", "Saved .mat files" , str_toast);
#            matfolder
#        else
#            matfolder #default sequence
#        end
#    , mat_obs, load_folder_sca)
#w = content!(w, "#matfoldersca", load_folder_sca, async=false)
#
#load_folder_raw = savedialog(; label = "Raw", defaultPath = "raw.mat", filters = [(; name = "Matlab Data", extensions = ["mat"])])
#map!(f->if f!="" #Assigning function of data when load button (opendialog) is changed
#            global matfolder = dirname(f)
#            str_toast = export_2_mat(seq, phantom, sys, raw_ismrmrd, recParams, image, matfolder; type="raw", matfilename=basename(f))
#            @js_ w Toasty("1", "Saved .mat files" , str_toast);
#            matfolder
#        else
#            matfolder #default sequence
#        end
#    , mat_obs, load_folder_raw)
#w = content!(w, "#matfolderraw", load_folder_raw, async=false)
#
#load_folder_ima = savedialog(; label = "Image", defaultPath = "image.mat", filters = [(; name = "Matlab Data", extensions = ["mat"])])
#map!(f->if f!="" #Assigning function of data when load button (opendialog) is changed
#            global matfolder = dirname(f)
#            str_toast = export_2_mat(seq, phantom, sys, raw_ismrmrd, recParams, image, matfolder; type="image", matfilename=basename(f))
#            @js_ w Toasty("1", "Saved .mat files" , str_toast);
#            matfolder
#        else
#            matfolder #default sequence
#        end
#    , mat_obs, load_folder_ima)
#w = content!(w, "#matfolderima", load_folder_ima, async=false)
=======
# Folder observable
# load_folder = opendialog(; label = "Save All", properties = ["openDirectory"], icon = "far fa-save")
# map!(f->if f!="" #Assigning function of data when load button (opendialog) is changed
#             global matfolder = f[1]
#             str_toast = export_2_mat(seq, phantom, sys, raw_ismrmrd, recParams, image, matfolder; type="all", matfilename="")
#             @js_ w Toasty("1", "Saved .mat files" , str_toast);
#             matfolder
#         else
#             matfolder #default sequence
#         end
#     , mat_obs, load_folder)
# w = content!(w, "#matfolder", load_folder, async=false)

# load_folder_seq = savedialog(; label = "Sequence", defaultPath = "seq.mat", filters = [(; name = "Matlab Data", extensions = ["mat"])])
# map!(f->if f!="" #Assigning function of data when load button (opendialog) is changed
#             global matfolder = dirname(f)
#             str_toast = export_2_mat(seq, phantom, sys, raw_ismrmrd, recParams, image, matfolder; type="sequence", matfilename=basename(f))
#             @js_ w Toasty("1", "Saved .mat files" , str_toast);
#             matfolder
#         else
#             matfolder #default sequence
#         end
#     , mat_obs, load_folder_seq)
# w = content!(w, "#matfolderseq", load_folder_seq, async=false)

# load_folder_pha = savedialog(; label = "Phantom", defaultPath = "phantom.mat", filters = [(; name = "Matlab Data", extensions = ["mat"])])
# map!(f->if f!="" #Assigning function of data when load button (opendialog) is changed
#             global matfolder = dirname(f)
#             str_toast = export_2_mat(seq, phantom, sys, raw_ismrmrd, recParams, image, matfolder; type="phantom", matfilename=basename(f))
#             @js_ w Toasty("1", "Saved .mat files" , str_toast);
#             matfolder
#         else
#             matfolder #default sequence
#         end
#     , mat_obs, load_folder_pha)
# w = content!(w, "#matfolderpha", load_folder_pha, async=false)

# load_folder_sca = savedialog(; label = "Scanner", defaultPath = "scanner.mat", filters = [(; name = "Matlab Data", extensions = ["mat"])])
# map!(f->if f!="" #Assigning function of data when load button (opendialog) is changed
#             global matfolder = dirname(f)
#             str_toast = export_2_mat(seq, phantom, sys, raw_ismrmrd, recParams, image, matfolder; type="scanner", matfilename=basename(f))
#             @js_ w Toasty("1", "Saved .mat files" , str_toast);
#             matfolder
#         else
#             matfolder #default sequence
#         end
#     , mat_obs, load_folder_sca)
# w = content!(w, "#matfoldersca", load_folder_sca, async=false)

# load_folder_raw = savedialog(; label = "Raw", defaultPath = "raw.mat", filters = [(; name = "Matlab Data", extensions = ["mat"])])
# map!(f->if f!="" #Assigning function of data when load button (opendialog) is changed
#             global matfolder = dirname(f)
#             str_toast = export_2_mat(seq, phantom, sys, raw_ismrmrd, recParams, image, matfolder; type="raw", matfilename=basename(f))
#             @js_ w Toasty("1", "Saved .mat files" , str_toast);
#             matfolder
#         else
#             matfolder #default sequence
#         end
#     , mat_obs, load_folder_raw)
# w = content!(w, "#matfolderraw", load_folder_raw, async=false)

# load_folder_ima = savedialog(; label = "Image", defaultPath = "image.mat", filters = [(; name = "Matlab Data", extensions = ["mat"])])
# map!(f->if f!="" #Assigning function of data when load button (opendialog) is changed
#             global matfolder = dirname(f)
#             str_toast = export_2_mat(seq, phantom, sys, raw_ismrmrd, recParams, image, matfolder; type="image", matfilename=basename(f))
#             @js_ w Toasty("1", "Saved .mat files" , str_toast);
#             matfolder
#         else
#             matfolder #default sequence
#         end
#     , mat_obs, load_folder_ima)
# w = content!(w, "#matfolderima", load_folder_ima, async=false)
>>>>>>> 8c3348be

#Update Koma version
version = string(KomaMRICore.__VERSION__)
content!(w, "#version", version, async=false)
@info "Currently using KomaMRICore v$version"

if dev_tools
    return w
else
    return nothing
end
end

"""Updates KomaUI's simulation progress bar."""
function update_blink_window_progress!(w::Window, block, Nblocks)
    progress = string(floor(Int, block / Nblocks * 100))
    @js_ w (@var progress = $progress;
    document.getElementById("simul_progress").style.width = progress + "%";
    document.getElementById("simul_progress").innerHTML = progress + "%";
    document.getElementById("simul_progress").setAttribute("aria-valuenow", progress))
    return nothing
end<|MERGE_RESOLUTION|>--- conflicted
+++ resolved
@@ -432,153 +432,6 @@
         end
     , sig_obs, load_sig)
 w = content!(w, "#sigfilepicker", load_sig, async=false)
-<<<<<<< HEAD
-## Folder observable
-#load_folder = opendialog(; label = "Save All", properties = ["openDirectory"], icon = "far fa-save")
-#map!(f->if f!="" #Assigning function of data when load button (opendialog) is changed
-#            global matfolder = f[1]
-#            str_toast = export_2_mat(seq, phantom, sys, raw_ismrmrd, recParams, image, matfolder; type="all", matfilename="")
-#            @js_ w Toasty("1", "Saved .mat files" , str_toast);
-#            matfolder
-#        else
-#            matfolder #default sequence
-#        end
-#    , mat_obs, load_folder)
-#w = content!(w, "#matfolder", load_folder, async=false)
-#
-#load_folder_seq = savedialog(; label = "Sequence", defaultPath = "seq.mat", filters = [(; name = "Matlab Data", extensions = ["mat"])])
-#map!(f->if f!="" #Assigning function of data when load button (opendialog) is changed
-#            global matfolder = dirname(f)
-#            str_toast = export_2_mat(seq, phantom, sys, raw_ismrmrd, recParams, image, matfolder; type="sequence", matfilename=basename(f))
-#            @js_ w Toasty("1", "Saved .mat files" , str_toast);
-#            matfolder
-#        else
-#            matfolder #default sequence
-#        end
-#    , mat_obs, load_folder_seq)
-#w = content!(w, "#matfolderseq", load_folder_seq, async=false)
-#
-#load_folder_pha = savedialog(; label = "Phantom", defaultPath = "phantom.mat", filters = [(; name = "Matlab Data", extensions = ["mat"])])
-#map!(f->if f!="" #Assigning function of data when load button (opendialog) is changed
-#            global matfolder = dirname(f)
-#            str_toast = export_2_mat(seq, phantom, sys, raw_ismrmrd, recParams, image, matfolder; type="phantom", matfilename=basename(f))
-#            @js_ w Toasty("1", "Saved .mat files" , str_toast);
-#            matfolder
-#        else
-#            matfolder #default sequence
-#        end
-#    , mat_obs, load_folder_pha)
-#w = content!(w, "#matfolderpha", load_folder_pha, async=false)
-#
-#load_folder_sca = savedialog(; label = "Scanner", defaultPath = "scanner.mat", filters = [(; name = "Matlab Data", extensions = ["mat"])])
-#map!(f->if f!="" #Assigning function of data when load button (opendialog) is changed
-#            global matfolder = dirname(f)
-#            str_toast = export_2_mat(seq, phantom, sys, raw_ismrmrd, recParams, image, matfolder; type="scanner", matfilename=basename(f))
-#            @js_ w Toasty("1", "Saved .mat files" , str_toast);
-#            matfolder
-#        else
-#            matfolder #default sequence
-#        end
-#    , mat_obs, load_folder_sca)
-#w = content!(w, "#matfoldersca", load_folder_sca, async=false)
-#
-#load_folder_raw = savedialog(; label = "Raw", defaultPath = "raw.mat", filters = [(; name = "Matlab Data", extensions = ["mat"])])
-#map!(f->if f!="" #Assigning function of data when load button (opendialog) is changed
-#            global matfolder = dirname(f)
-#            str_toast = export_2_mat(seq, phantom, sys, raw_ismrmrd, recParams, image, matfolder; type="raw", matfilename=basename(f))
-#            @js_ w Toasty("1", "Saved .mat files" , str_toast);
-#            matfolder
-#        else
-#            matfolder #default sequence
-#        end
-#    , mat_obs, load_folder_raw)
-#w = content!(w, "#matfolderraw", load_folder_raw, async=false)
-#
-#load_folder_ima = savedialog(; label = "Image", defaultPath = "image.mat", filters = [(; name = "Matlab Data", extensions = ["mat"])])
-#map!(f->if f!="" #Assigning function of data when load button (opendialog) is changed
-#            global matfolder = dirname(f)
-#            str_toast = export_2_mat(seq, phantom, sys, raw_ismrmrd, recParams, image, matfolder; type="image", matfilename=basename(f))
-#            @js_ w Toasty("1", "Saved .mat files" , str_toast);
-#            matfolder
-#        else
-#            matfolder #default sequence
-#        end
-#    , mat_obs, load_folder_ima)
-#w = content!(w, "#matfolderima", load_folder_ima, async=false)
-=======
-# Folder observable
-# load_folder = opendialog(; label = "Save All", properties = ["openDirectory"], icon = "far fa-save")
-# map!(f->if f!="" #Assigning function of data when load button (opendialog) is changed
-#             global matfolder = f[1]
-#             str_toast = export_2_mat(seq, phantom, sys, raw_ismrmrd, recParams, image, matfolder; type="all", matfilename="")
-#             @js_ w Toasty("1", "Saved .mat files" , str_toast);
-#             matfolder
-#         else
-#             matfolder #default sequence
-#         end
-#     , mat_obs, load_folder)
-# w = content!(w, "#matfolder", load_folder, async=false)
-
-# load_folder_seq = savedialog(; label = "Sequence", defaultPath = "seq.mat", filters = [(; name = "Matlab Data", extensions = ["mat"])])
-# map!(f->if f!="" #Assigning function of data when load button (opendialog) is changed
-#             global matfolder = dirname(f)
-#             str_toast = export_2_mat(seq, phantom, sys, raw_ismrmrd, recParams, image, matfolder; type="sequence", matfilename=basename(f))
-#             @js_ w Toasty("1", "Saved .mat files" , str_toast);
-#             matfolder
-#         else
-#             matfolder #default sequence
-#         end
-#     , mat_obs, load_folder_seq)
-# w = content!(w, "#matfolderseq", load_folder_seq, async=false)
-
-# load_folder_pha = savedialog(; label = "Phantom", defaultPath = "phantom.mat", filters = [(; name = "Matlab Data", extensions = ["mat"])])
-# map!(f->if f!="" #Assigning function of data when load button (opendialog) is changed
-#             global matfolder = dirname(f)
-#             str_toast = export_2_mat(seq, phantom, sys, raw_ismrmrd, recParams, image, matfolder; type="phantom", matfilename=basename(f))
-#             @js_ w Toasty("1", "Saved .mat files" , str_toast);
-#             matfolder
-#         else
-#             matfolder #default sequence
-#         end
-#     , mat_obs, load_folder_pha)
-# w = content!(w, "#matfolderpha", load_folder_pha, async=false)
-
-# load_folder_sca = savedialog(; label = "Scanner", defaultPath = "scanner.mat", filters = [(; name = "Matlab Data", extensions = ["mat"])])
-# map!(f->if f!="" #Assigning function of data when load button (opendialog) is changed
-#             global matfolder = dirname(f)
-#             str_toast = export_2_mat(seq, phantom, sys, raw_ismrmrd, recParams, image, matfolder; type="scanner", matfilename=basename(f))
-#             @js_ w Toasty("1", "Saved .mat files" , str_toast);
-#             matfolder
-#         else
-#             matfolder #default sequence
-#         end
-#     , mat_obs, load_folder_sca)
-# w = content!(w, "#matfoldersca", load_folder_sca, async=false)
-
-# load_folder_raw = savedialog(; label = "Raw", defaultPath = "raw.mat", filters = [(; name = "Matlab Data", extensions = ["mat"])])
-# map!(f->if f!="" #Assigning function of data when load button (opendialog) is changed
-#             global matfolder = dirname(f)
-#             str_toast = export_2_mat(seq, phantom, sys, raw_ismrmrd, recParams, image, matfolder; type="raw", matfilename=basename(f))
-#             @js_ w Toasty("1", "Saved .mat files" , str_toast);
-#             matfolder
-#         else
-#             matfolder #default sequence
-#         end
-#     , mat_obs, load_folder_raw)
-# w = content!(w, "#matfolderraw", load_folder_raw, async=false)
-
-# load_folder_ima = savedialog(; label = "Image", defaultPath = "image.mat", filters = [(; name = "Matlab Data", extensions = ["mat"])])
-# map!(f->if f!="" #Assigning function of data when load button (opendialog) is changed
-#             global matfolder = dirname(f)
-#             str_toast = export_2_mat(seq, phantom, sys, raw_ismrmrd, recParams, image, matfolder; type="image", matfilename=basename(f))
-#             @js_ w Toasty("1", "Saved .mat files" , str_toast);
-#             matfolder
-#         else
-#             matfolder #default sequence
-#         end
-#     , mat_obs, load_folder_ima)
-# w = content!(w, "#matfolderima", load_folder_ima, async=false)
->>>>>>> 8c3348be
 
 #Update Koma version
 version = string(KomaMRICore.__VERSION__)
