"""
    bgcolor, text_color, plot_bgcolor, grid_color, sep_color = theme_chooser(darkmode)

Define colors for dark or light mode.

# Arguments
- `darkmode`: (`::Bool`) the boolean that selects dark or light mode

# Returns
- `bgcolor`: (`::String`) the backgound color
- `text_color`: (`::String`) the text color
- `plot_bgcolor`: (`::String`) the color background for the plots
- `grid_color`: (`::String`) the color of the grids
- `sep_color`: (`::String`) the color of separator lines
"""
function theme_chooser(darkmode)
	if darkmode
		bgcolor = "rgba(0,0,0,0)"#"rgb(13,16,17)"
		text_color = "gray"
		plot_bgcolor = "rgb(22,26,29)" #"rgb(33,37,41)"
		grid_color = "rgb(40,52,66)" #rgb(40,40,40)
		sep_color = "white"
	else
		bgcolor = "rgba(0,0,0,0)"#"white"
		text_color = "gray"#"rgb(49,70,101)"
		plot_bgcolor = "rgb(229,236,246)"
		grid_color = "white"
		sep_color = "white"
	end
	bgcolor, text_color, plot_bgcolor, grid_color, sep_color
end

"""
    c_map_interp = interp_map(c_map, t_interp)

Interpolates a color map. This is used for plotting the kspace (refer to
[`plot_kspace`](@ref)).

# Arguments
- `c_map`: (`::Vector{Vector{Any}}`) the color map. Every element of this vector has a
    vector with a number between 0-1 in its first element and a color string in its second
    element. It serves as a reference to create a color map with more elements
- `t_interp`: (`::Vector{Float64}`) the vector with values between 0-1 that are the
    reference for interpolate the color map with more elements

# Returns
- `c_map_interp`: (`::Vector{String}`) the vector with color strings with interpolated
    values
"""
function interp_map(c_map, t_interp)
	idx = [c[1] for c = c_map]
	R = [parse.(Int, split(c[2][5:end-1],", "))[1] for c = c_map]
	G = [parse.(Int, split(c[2][5:end-1],", "))[2] for c = c_map]
	B = [parse.(Int, split(c[2][5:end-1],", "))[3] for c = c_map]
	r = LinearInterpolation(idx,R)(t_interp)
	g = LinearInterpolation(idx,G)(t_interp)
	b = LinearInterpolation(idx,B)(t_interp)
	c_map_interp = ["hsv($r, $g, $b)" for (r,g,b)=zip(r,g,b)]
	c_map_interp
end

<<<<<<< HEAD
=======
"""
    p = plot_seq(seq; width, height, slider, show_seq_blocks, darkmode, max_rf_samples, range)

Plots a sequence struct.

# Arguments
- `seq`: (`::Sequence`) the sequence struct

# Keywords
- `width`: (`::Int64`, `=nothing`) the width of the plot
- `height`: (`::Int64`, `=nothing`) the height of the plot
- `slider`: (`::Bool`, `=true`) the boolean to display a slider
- `show_seq_blocks`: (`::Bool`, `=false`) the boolean to show sequence blocks
- `darkmode`: (`::Bool`, `=false`) the boolean to define colors for darkmode
- `max_rf_samples`: (`::Int64`, `=100`) the maximum number of RF samples
- `range`: (`::Vector{Float64}`, `=[]`) the time range to be displayed initially

# Returns
- `p`: (`::PlotlyJS.SyncPlot`) the plot of the sequence struct

# Examples
```julia-repl
julia> sys = Scanner();

julia> FOV, N = 23e-2, 101;

julia> durRF = π/2/(2π*γ*sys.B1); #90-degree hard excitation pulse

julia> ex = PulseDesigner.RF_hard(sys.B1, durRF, sys)
Sequence[ τ = 0.587 ms | blocks: 1 | ADC: 0 | GR: 0 | RF: 1 | DEF: 0 ]

julia> epi = PulseDesigner.EPI(FOV, N, sys)
Sequence[ τ = 62.259 ms | blocks: 203 | ADC: 101 | GR: 205 | RF: 0 | DEF: 4 ]

julia> seq = ex + epi
Sequence[ τ = 62.846 ms | blocks: 204 | ADC: 101 | GR: 205 | RF: 1 | DEF: 4 ]

julia> plot_seq(seq)
```
"""
>>>>>>> 4ad5042c
plot_seq(seq::Sequence; width=nothing, height=nothing, slider=true, show_seq_blocks=false, darkmode=false, max_rf_samples=100, range=[]) = begin
	bgcolor, text_color, plot_bgcolor, grid_color, sep_color = theme_chooser(darkmode)
	idx = ["Gx" "Gy" "Gz"]
	N = length(seq)
	O = size(seq.RF,1)
	ΔT = durs(seq)
	T0 = cumsum([0; ΔT],dims=1)
	off_val = Inf #This removes the unnecessary points in the plot
	#GRADS
	t1x = vcat([get_theo_t(seq.GR[1,i]) .+ T0[i] for i=1:N]...)
	t1y = vcat([get_theo_t(seq.GR[2,i]) .+ T0[i] for i=1:N]...)
	t1z = vcat([get_theo_t(seq.GR[3,i]) .+ T0[i] for i=1:N]...)
	Gx =  vcat([get_theo_A(seq.GR[1,i];off_val) for i=1:N]...)
	Gy =  vcat([get_theo_A(seq.GR[2,i];off_val) for i=1:N]...)
	Gz =  vcat([get_theo_A(seq.GR[3,i];off_val) for i=1:N]...)
	#RFS
	t2 =  vcat([get_theo_t(seq.RF[1,i];max_rf_samples) .+ T0[i] for i=1:N]...)
	R =   vcat([get_theo_A(r;off_val,max_rf_samples) for r = seq.RF]...)
	#ADC
	t3 =  vcat([get_theo_t(seq.ADC[i])  .+ T0[i] for i=1:N]...)
	D =   vcat([get_theo_A(d;off_val) for d = seq.ADC]...)
	#Shapes
	shapes = []
	if show_seq_blocks
		aux = [line(
			xref="x", yref="paper",
			x0=T0[i]*1e3, y0=0,
			x1=T0[i]*1e3, y1=1,
			line=attr(color=sep_color, width=1),
			) for i = 1:N+1]
		append!(shapes, aux)
	end
	# The commented code here is to visually check the simulation blocks
	# if show_sim_blocks
	# 	aux = [line(
	# 		xref="x", yref="paper",
	# 		x0=t_sim_parts[i]*1e3, y0=0,
	# 		x1=t_sim_parts[i]*1e3, y1=1,
	# 		line=attr(color="Red", width=1),
	# 		) for i = 1:length(t_sim_parts)]
	# 		append!(shapes, aux)
	# end
	l = PlotlyJS.Layout(; hovermode="closest",
			xaxis_title="",
			modebar=attr(orientation="h",yanchor="bottom",xanchor="right",y=1,x=0,bgcolor=bgcolor,color=text_color,activecolor=plot_bgcolor),
			legend=attr(orientation="h",yanchor="bottom",xanchor="left",y=1,x=0),
			plot_bgcolor=plot_bgcolor,
			paper_bgcolor=bgcolor,
			xaxis_gridcolor=grid_color,
			yaxis_gridcolor=grid_color,
			xaxis_zerolinecolor=grid_color,
			yaxis_zerolinecolor=grid_color,
			font_color=text_color,
			yaxis_fixedrange = false,
			xaxis=attr(
				ticksuffix=" ms",
<<<<<<< HEAD
				range=range,
=======
				range=range[:],
>>>>>>> 4ad5042c
				rangeslider=attr(visible=slider),
				rangeselector=attr(
					buttons=[
						attr(count=1,
						label="1m",
						step=10,
						stepmode="backward"),
						attr(step="all")
						]
					),
				),
			shapes = shapes,
			margin=attr(t=0,l=0,r=0,b=0),
			height=height, width=width
			)
	plotter = PlotlyJS.scatter #using scattergl speeds up the plotting but does not show the sequence in the slider below
	p = [plotter() for j=1:(3+2O+1)]
	#GR
	p[1] = plotter(x=t1x*1e3, y=Gx*1e3,name=idx[1],hovertemplate="(%{x:.4f} ms, %{y:.2f} mT/m)")
	p[2] = plotter(x=t1y*1e3, y=Gy*1e3,name=idx[2],hovertemplate="(%{x:.4f} ms, %{y:.2f} mT/m)")
	p[3] = plotter(x=t1z*1e3, y=Gz*1e3,name=idx[3],hovertemplate="(%{x:.4f} ms, %{y:.2f} mT/m)")
	#RF
	for j=1:O
		phase = angle.(R[:,j])
		phase[R[:,j] .== Inf] .= Inf
		p[2j-1+3] = plotter(x=t2*1e3, y=abs.(R[:,j])*1e6,name="|RF_$j|",hovertemplate="(%{x:.4f} ms, %{y:.2f} μT)")
		p[2j+3] =   plotter(x=t2*1e3, y=phase, text=ones(size(t2)), name="<RF_$j",hovertemplate="(%{x:.4f} ms, ∠B1: %{y:.4f} rad)", visible="legendonly")
	end
	#ADC
	p[2O+3+1] = plotter(x=t3*1e3, y=D*1., name="ADC",hovertemplate="(%{x:.4f} ms, %{y:i})")
	config = PlotConfig(
		displaylogo=false,
		toImageButtonOptions=attr(
			format="svg", # one of png, svg, jpeg, webp
		).fields,
		modeBarButtonsToRemove=["zoom", "select2d", "lasso2d", "autoScale", "resetScale2d", "pan", "tableRotation", "resetCameraLastSave", "zoomIn", "zoomOut"]
	)
	PlotlyJS.plot(p, l; config) #, options=Dict(:displayModeBar => false))
end

"""
    p = plot_image(image; height, width, zmin, zmax, darkmode, title)

Plots an image matrix.

# Arguments
- `image`: (`::Matrix{Float64}`) the image matrix

# Keywords
- `height`: (`::Int64`, `=750`) the height of the plot
- `width`: (`::Int64`, `=nothing`) the width of the plot
- `zmin`: (`::Float64`, `=minimum(abs.(image[:]))`) the reference value for minimum color
- `zmax`: (`::Float64`, `=maximum(abs.(image[:]))`) the reference value for maximum color
- `darkmode`: (`::Bool`, `=false`) the boolean to define colors for darkmode
- `title`: (`::String`, `=""`) the title of the plot

# Returns
- `p`: (`::PlotlyJS.SyncPlot`) the plot of the image matrix

# Examples

Preparation (define scanner and sequence):
```julia-repl
julia> sys = Scanner();

julia> FOV, N = 23e-2, 101;

julia> durRF = π/2/(2π*γ*sys.B1); #90-degree hard excitation pulse

julia> ex = PulseDesigner.RF_hard(sys.B1, durRF, sys)
Sequence[ τ = 0.587 ms | blocks: 1 | ADC: 0 | GR: 0 | RF: 1 | DEF: 0 ]

julia> epi = PulseDesigner.EPI(FOV, N, sys)
Sequence[ τ = 62.259 ms | blocks: 203 | ADC: 101 | GR: 205 | RF: 0 | DEF: 4 ]

julia> seq = ex + epi
Sequence[ τ = 62.846 ms | blocks: 204 | ADC: 101 | GR: 205 | RF: 1 | DEF: 4 ]

julia> plot_seq(seq)

julia> plot_kspace(seq)
```

Simulate:
```julia-repl
julia> obj = brain_phantom2D()

julia> signal = simulate(obj, seq, sys);

julia> ismrmrd = rawSignalToISMRMRD([signal;;], seq; phantom=obj, sys=sys);

julia> plot_signal(ismrmrd)
```

Reconstruct:
```julia-repl
julia> Nx, Ny = ismrmrd.params["reconSize"][1:2];

julia> params = Dict{Symbol,Any}(:reco=>"direct", :reconSize=>(Nx, Ny), :densityWeighting=>true);

julia> acq = AcquisitionData(ismrmrd);

julia> recon = reconstruction(acq, params);

julia> image = reshape(recon.data, Nx, Ny, :)
102×102×1 Array{ComplexF64, 3}:
[:, :, 1] =
 0.0+0.0im  0.0+0.0im  …  0.0+0.0im
 0.0+0.0im  0.0+0.0im     0.0+0.0im
    ⋮           ⋮       ⋱      ⋮
 0.0+0.0im  0.0+0.0im  …  0.0+0.0im

julia> slice_abs = abs.(image[:, :, 1])
102×102 Matrix{Float64}:
 0.0  0.0  …  0.0
 0.0  0.0     0.0
  ⋮        ⋱   ⋮
 0.0  0.0  …  0.0

julia> plot_image(slice_abs)
```
"""
function plot_image(image; height=750, width=nothing, zmin=minimum(abs.(image[:])), zmax=maximum(abs.(image[:])), darkmode=false, title="")
	#Layout
	bgcolor, text_color, plot_bgcolor, grid_color, sep_color = theme_chooser(darkmode)
	l = PlotlyJS.Layout(;title=title,yaxis_title="y",
    xaxis_title="x",height=height,wifth=width,margin=attr(t=0,l=0,r=0,b=0),
    yaxis=attr(scaleanchor="x"),
	font_color=text_color,
    modebar=attr(orientation="v",bgcolor=bgcolor,color=text_color,activecolor=plot_bgcolor),xaxis=attr(constrain="domain"),hovermode="closest",
	paper_bgcolor=bgcolor,
	plot_bgcolor=plot_bgcolor,
	xaxis_gridcolor=grid_color,
	yaxis_gridcolor=grid_color,
	xaxis_zerolinecolor=grid_color,
	yaxis_zerolinecolor=grid_color)
	#Plot
	p = PlotlyJS.heatmap(z=image,transpose=false,zmin=zmin,zmax=zmax,colorscale="Greys")
	config = PlotConfig(
		displaylogo=false,
		toImageButtonOptions=attr(
			format="svg", # one of png, svg, jpeg, webp
		).fields,
		modeBarButtonsToRemove=["zoom", "autoScale", "resetScale2d", "pan", "tableRotation", "resetCameraLastSave", "zoomIn", "zoomOut"]
	)
	PlotlyJS.plot(p,l;config)
end

"""
    p = plot_kspace(seq; width=nothing, height=nothing, darkmode=false)

Plots the k-space of a sequence struct.

# Arguments
- `seq`: (`::Sequence`) the sequence struct

# Keywords
- `width`: (`::Int64`, `=nothing`) the width of the plot
- `height`: (`::Int64`, `=nothing`) the height of the plot
- `darkmode`: (`::Bool`, `=false`) the boolean to define colors for darkmode

# Returns
- `p`: (`::PlotlyJS.SyncPlot`) the plot of the k-space of the sequence struct `seq`

# Examples
```julia-repl
julia> sys = Scanner();

julia> FOV, N = 23e-2, 101;

julia> durRF = π/2/(2π*γ*sys.B1); #90-degree hard excitation pulse

julia> ex = PulseDesigner.RF_hard(sys.B1, durRF, sys)
Sequence[ τ = 0.587 ms | blocks: 1 | ADC: 0 | GR: 0 | RF: 1 | DEF: 0 ]

julia> epi = PulseDesigner.EPI(FOV, N, sys)
Sequence[ τ = 62.259 ms | blocks: 203 | ADC: 101 | GR: 205 | RF: 0 | DEF: 4 ]

julia> seq = ex + epi
Sequence[ τ = 62.846 ms | blocks: 204 | ADC: 101 | GR: 205 | RF: 1 | DEF: 4 ]

julia> plot_kspace(seq)
```
"""
function plot_kspace(seq; width=nothing, height=nothing, darkmode=false)
	bgcolor, text_color, plot_bgcolor, grid_color, sep_color = theme_chooser(darkmode)
	#Calculations of theoretical k-space
	kspace, kspace_adc = get_kspace(seq; Δt=1) #simParams["Δt"])
	t_adc = get_sample_times(seq)
	#Colormap
	c_map = [[t, "hsv($(floor(Int,(1-t)*255)), 100, 50)"] for t=range(0,1;length=10)] # range(s,b,N) only works in Julia 1.7.3
	c = "gray"
	c2_idx = []
	counter = 0
	for s in seq
		if is_ADC_on(s)
			N = s.ADC.N[1]
			append!(c2_idx, counter:N+counter-1)
			counter += N
		end
	end
	c2 = interp_map(c_map, c2_idx ./ maximum(c2_idx))
	#Layout
	mink = minimum(kspace_adc,dims=1)
	maxk = maximum(kspace_adc,dims=1)
	dW = maximum(maxk .- mink, dims=2) * .3
	mink .-= dW
	maxk .+= dW
	#Layout
	l = PlotlyJS.Layout(;
		paper_bgcolor=bgcolor,
		scene=attr(xaxis=attr(title="kx [m⁻¹]",range=[mink[1],maxk[1]],backgroundcolor=plot_bgcolor,gridcolor=grid_color,zerolinecolor=grid_color),
				   yaxis=attr(title="ky [m⁻¹]",range=[mink[2],maxk[2]],backgroundcolor=plot_bgcolor,gridcolor=grid_color,zerolinecolor=grid_color),
				   zaxis=attr(title="kz [m⁻¹]",range=[mink[3],maxk[3]],backgroundcolor=plot_bgcolor,gridcolor=grid_color,zerolinecolor=grid_color)),
		modebar=attr(orientation="h",yanchor="bottom",xanchor="right",y=1,x=0,bgcolor=bgcolor,color=text_color,activecolor=plot_bgcolor),
		legend=attr(orientation="h",yanchor="bottom",xanchor="left",y=1,x=0),
		height=height, width=width,font_color=text_color,
		scene_camera_eye=attr(x=0, y=0, z=1.7),
		scene_camera_up=attr(x=0, y=1., z=0),
		scene_aspectmode="cube",
		margin=attr(t=0,l=0,r=0))
	#Plot
	p = [PlotlyJS.scatter() for j=1:3]
	p[1] = PlotlyJS.scatter3d(x=kspace[:,1],y=kspace[:,2],z=kspace[:,3],mode="lines",
			line=attr(color=c),name="Trajectory",hoverinfo="skip")
	p[2] = PlotlyJS.scatter3d(x=kspace_adc[:,1],y=kspace_adc[:,2],z=kspace_adc[:,3],text=round.(t_adc*1e3,digits=3),mode="markers",
			line=attr(color=c2),marker=attr(size=2),name="ADC",hovertemplate="kx: %{x:.1f} m⁻¹<br>ky: %{y:.1f} m⁻¹<br>kz: %{z:.1f} m⁻¹<br><b>t_acq</b>: %{text} ms<extra></extra>")
	p[3] = PlotlyJS.scatter3d(x=[0],y=[0],z=[0],name="k=0",marker=attr(symbol="cross",size=10,color="red"))
	config = PlotConfig(
		displaylogo=false,
		toImageButtonOptions=attr(
			format="svg", # one of png, svg, jpeg, webp
		).fields,
		modeBarButtonsToRemove=["zoom", "pan", "tableRotation", "resetCameraLastSave3d", "orbitRotation", "resetCameraDefault3d"]
	)
	PlotlyJS.plot(p,l; config)
end

"""
    p = plot_M0(seq; height=nothing, width=nothing, slider=true, darkmode=false)

Plots the magnetization M0 of a sequence struct.

# Arguments
- `seq`: (`::Sequence`) the sequence struct

# Keywords
- `height`: (`::Int64`, `=nothing`) the height of the plot
- `width`: (`::Int64`, `=nothing`) the width of the plot
- `slider`: (`::Bool`, `=true`) the boolean to display a slider
- `darkmode`: (`::Bool`, `=false`) the boolean to define colors for darkmode

# Returns
- `p`: (`::PlotlyJS.SyncPlot`) the plot of the magnetization M0 of the sequence struct `seq`

# Examples
```julia-repl
julia> sys = Scanner();

julia> FOV, N = 23e-2, 101;

julia> durRF = π/2/(2π*γ*sys.B1); #90-degree hard excitation pulse

julia> ex = PulseDesigner.RF_hard(sys.B1, durRF, sys)
Sequence[ τ = 0.587 ms | blocks: 1 | ADC: 0 | GR: 0 | RF: 1 | DEF: 0 ]

julia> epi = PulseDesigner.EPI(FOV, N, sys)
Sequence[ τ = 62.259 ms | blocks: 203 | ADC: 101 | GR: 205 | RF: 0 | DEF: 4 ]

julia> seq = ex + epi
Sequence[ τ = 62.846 ms | blocks: 204 | ADC: 101 | GR: 205 | RF: 1 | DEF: 4 ]

julia> plot_M0(seq)
```
"""
function plot_M0(seq; height=nothing, width=nothing, slider=true, darkmode=false)
	#Times
	dt = 1
	t, Δt = KomaMRI.get_uniform_times(seq, dt)
	#kx,ky
	ts = t .+ Δt
	rf_idx, rf_type = KomaMRI.get_RF_types(seq, t)
	k, _ =  KomaMRI.get_kspace(seq; Δt=dt)

	#plots k(t)
	bgcolor, text_color, plot_bgcolor, grid_color, sep_color = theme_chooser(darkmode)
	l = PlotlyJS.Layout(;yaxis_title="M0", hovermode="closest",
			xaxis_title="",
			modebar=attr(orientation="h",yanchor="bottom",xanchor="right",y=1,x=0,bgcolor=bgcolor,color=text_color,activecolor=plot_bgcolor),
			legend=attr(orientation="h",yanchor="bottom",xanchor="left",y=1,x=0),
			plot_bgcolor=plot_bgcolor,
			paper_bgcolor=bgcolor,
			xaxis_gridcolor=grid_color,
			yaxis_gridcolor=grid_color,
			xaxis_zerolinecolor=grid_color,
			yaxis_zerolinecolor=grid_color,
			font_color=text_color,
			yaxis_fixedrange = false,
			xaxis=attr(
				ticksuffix=" ms",
				range=[0.,min(20,1e3*dur(seq))],
				rangeslider=attr(visible=slider),
				rangeselector=attr(
					buttons=[
						attr(count=1,
						label="1m",
						step=10,
						stepmode="backward"),
						attr(step="all")
						]
					),
				),
			margin=attr(t=0,l=0,r=0),
			height=height, width=width
			)
	plotter = PlotlyJS.scatter #using scattergl speeds up the plotting but does not show the sequence in the slider below
	p = [plotter() for j=1:4]
	p[1] = plotter(x=ts*1e3, y=k[:,1], hovertemplate="(%{x:.4f} ms, %{y:.2f} mT/m⋅ms)", name="x")
	p[2] = plotter(x=ts*1e3, y=k[:,2], hovertemplate="(%{x:.4f} ms, %{y:.2f} mT/m⋅ms)", name="y")
	p[3] = plotter(x=ts*1e3, y=k[:,3], hovertemplate="(%{x:.4f} ms, %{y:.2f} mT/m⋅ms)", name="z")
	p[4] = plotter(x=t[rf_idx]*1e3,y=rf_type,name="RFs",marker=attr(symbol="cross",size=8,color="orange"),mode="markers")
	config = PlotConfig(
		displaylogo=false,
		toImageButtonOptions=attr(
			format="svg", # one of png, svg, jpeg, webp
		).fields,
		modeBarButtonsToRemove=["zoom", "select", "select2d","lasso2d", "autoScale", "resetScale2d", "pan", "tableRotation", "resetCameraLastSave", "zoomIn", "zoomOut"]
	)
	PlotlyJS.plot(p, l; config)
end

"""
    p = plot_phantom_map(ph, key; t0=0, height=700, width=nothing, darkmode=false)

Plots a phantom map for a specific spin parameter given by `key`.

# Arguments
- `ph`: (`::Phantom`) the phantom struct
- `key`: (`::Symbol`, opts: [`:ρ`, `:T1`, `:T2`, `:T2s`, `:x`, `:y`, `:z`]) the symbol for
    displaying different parameters of the phantom spins

# Keywords
- `t0`: (`::Float64`, `=0`, `[ms]`) the time to see displacement of the phantom
- `height`: (`::Int64`, `=nothing`) the height of the plot
- `width`: (`::Int64`, `=nothing`) the width of the plot
- `darkmode`: (`::Bool`, `=false`) the boolean to define colors for darkmode

# Returns
- `p`: (`::PlotlyJS.SyncPlot`) the plot of the phantom map for a specific spin parameter

# References
Colormaps from https://github.com/markgriswold/MRFColormaps
Towards Unified Colormaps for Quantitative MRF Data, Mark Griswold, et al. (2018).

# Examples
```julia-repl
julia> obj2D, obj3D = brain_phantom2D(), brain_phantom3D();

julia> plot_phantom_map(obj2D, :ρ)

julia> plot_phantom_map(obj3D, :ρ)
```
"""
function plot_phantom_map(ph::Phantom, key::Symbol; t0=0, height=700, width=nothing, darkmode=false)
	path = @__DIR__
	cmin_key = minimum(getproperty(ph,key))
	cmax_key = maximum(getproperty(ph,key))
	if key == :T1 || key == :T2 || key == :T2s
		cmin_key = 0
		factor = 1e3
		unit = " ms"
		if key  == :T1
			cmax_key = 2500/factor
			colors = MAT.matread(path*"/assets/T1cm.mat")["T1colormap"]
			N, _ = size(colors)
			idx = range(0,1;length=N) #range(0,T,N) works in Julia 1.7
			colormap = [[idx[n], "rgb($(floor(Int,colors[n,1]*255)),$(floor(Int,colors[n,2]*255)),$(floor(Int,colors[n,3]*255)))"] for n=1:N]
		elseif key == :T2 || key == :T2s
			if key == :T2
				cmax_key = 250/factor
			end
    		colors = MAT.matread(path*"/assets/T2cm.mat")["T2colormap"]
			N, _ = size(colors)
			idx = range(0,1;length=N) #range(0,T,N) works in Julia 1.7
			colormap = [[idx[n], "rgb($(floor(Int,colors[n,1]*255)),$(floor(Int,colors[n,2]*255)),$(floor(Int,colors[n,3]*255)))"] for n=1:N]
		end
	elseif key == :x || key == :y || key == :z
		factor = 1e2
		unit = " cm"
		colormap="Greys"
	elseif key == :Δw
		factor = 1/(2π)
		unit = " Hz"
		colormap="Greys"
	else
		factor = 1
		cmin_key = 0
		unit=""
		colormap="Greys"
	end
	cmin_key *= factor
	cmax_key *= factor
	x0 = minimum([ph.x;ph.y;ph.z])*1e2
    xf = maximum([ph.x;ph.y;ph.z])*1e2
	#Layout
	bgcolor, text_color, plot_bgcolor, grid_color, sep_color = theme_chooser(darkmode)
	l = PlotlyJS.Layout(;title=ph.name, height=height, width=width,
		paper_bgcolor=bgcolor,font_color=text_color,
		scene=attr(
			xaxis=attr(title="x",range=[x0,xf],ticksuffix=" cm",backgroundcolor=plot_bgcolor,gridcolor=grid_color,zerolinecolor=grid_color),
			yaxis=attr(title="y",range=[x0,xf],ticksuffix=" cm",backgroundcolor=plot_bgcolor,gridcolor=grid_color,zerolinecolor=grid_color),
			zaxis=attr(title="z",range=[x0,xf],ticksuffix=" cm",backgroundcolor=plot_bgcolor,gridcolor=grid_color,zerolinecolor=grid_color),
		),
		modebar=attr(orientation="h",bgcolor=bgcolor,color=text_color,activecolor=plot_bgcolor),xaxis=attr(constrain="domain"),
		hovermode="closest",aspectmode="cube", margin=attr(t=25,l=0,r=0))
	h = PlotlyJS.scatter3d( x=(ph.x .+ ph.ux(ph.x,ph.y,ph.z,t0*1e-3))*1e2,
							y=(ph.y .+ ph.uy(ph.x,ph.y,ph.z,t0*1e-3))*1e2,
							z=(ph.z .+ ph.uz(ph.x,ph.y,ph.z,t0*1e-3))*1e2,
							mode="markers",
							marker=attr(color=getproperty(ph,key)*factor,
										showscale=true,
										colorscale=colormap,
										colorbar=attr(ticksuffix=unit, title=string(key)),
										cmin=cmin_key,
										cmax=cmax_key,
										size=2
										),
							text=round.(getproperty(ph,key)*factor,digits=4),
							hovertemplate="x: %{x:.1f} cm<br>y: %{y:.1f} cm<br>z: %{z:.1f} cm<br><b>$(string(key))</b>: %{text}$unit<extra></extra>")
	config = PlotConfig(
		displaylogo=false,
		toImageButtonOptions=attr(
			format="svg", # one of png, svg, jpeg, webp
		).fields,
		modeBarButtonsToRemove=["zoom", "pan", "tableRotation", "resetCameraLastSave3d", "orbitRotation", "resetCameraDefault3d"]
	)
	p = PlotlyJS.plot(h,l;config)
end

<<<<<<< HEAD
function plot_signal(raw::RawAcquisitionData; height=nothing, width=nothing, slider=true, darkmode=false)
=======
"""
    p = plot_signal(raw::RawAcquisitionData; height, width, darkmode, range)

Plots a raw signal in ISMRMRD format.

# Arguments
- `raw`: (`::RawAcquisitionData`) the RawAcquisitionData struct which is the raw signal in
    ISMRMRD format

# Keywords
- `width`: (`::Int64`, `=nothing`) the width of the plot
- `height`: (`::Int64`, `=nothing`) the height of the plot
- `darkmode`: (`::Bool`, `=false`) the boolean to define colors for darkmode
- `range`: (`::Vector{Float64}`, `=[]`) the time range to be displayed initially

# Returns
- `p`: (`::PlotlyJS.SyncPlot`) the plot of the raw signal

# Examples
```julia-repl
julia> sys = Scanner();

julia> FOV, N = 23e-2, 101;

julia> durRF = π/2/(2π*γ*sys.B1); #90-degree hard excitation pulse

julia> ex = PulseDesigner.RF_hard(sys.B1, durRF, sys)
Sequence[ τ = 0.587 ms | blocks: 1 | ADC: 0 | GR: 0 | RF: 1 | DEF: 0 ]

julia> epi = PulseDesigner.EPI(FOV, N, sys)
Sequence[ τ = 62.259 ms | blocks: 203 | ADC: 101 | GR: 205 | RF: 0 | DEF: 4 ]

julia> seq = ex + epi
Sequence[ τ = 62.846 ms | blocks: 204 | ADC: 101 | GR: 205 | RF: 1 | DEF: 4 ]

julia> plot_seq(seq)

julia> obj = brain_phantom2D();

julia> signal = simulate(obj, seq, sys);

julia> ismrmrd = rawSignalToISMRMRD([signal;;], seq; phantom=obj, sys=sys);

julia> plot_signal(ismrmrd)
```
"""
function plot_signal(raw::RawAcquisitionData; width=nothing, height=nothing, slider=true, darkmode=false, range=[])
	print(range)
>>>>>>> 4ad5042c
	not_Koma = raw.params["systemVendor"] != "KomaMRI.jl"
	t = []
	signal = []
	current_t0 = 0
	for p in raw.profiles
		dt = p.head.sample_time_us != 0 ? p.head.sample_time_us * 1e-3 : 1
		t0 = p.head.acquisition_time_stamp * 1e-3 #This parameter is used in Koma to store the time offset
		N =  p.head.number_of_samples != 0 ? p.head.number_of_samples : 1
		if not_Koma
			t0 = current_t0 * dt
			current_t0 += N
		end
		append!(t, t0.+(0:dt:dt*(N-1)))
		append!(signal, p.data[:,1]) #Just one coil
		#To generate gap
		append!(t, t[end])
		append!(signal, [Inf + Inf*1im])
	end
	#PLOT
	bgcolor, text_color, plot_bgcolor, grid_color, sep_color = theme_chooser(darkmode)
<<<<<<< HEAD
	l = PlotlyJS.Layout(; hovermode="closest", 
		xaxis_title="",
		modebar=attr(orientation="h",yanchor="bottom",xanchor="right",y=1,x=0,bgcolor=bgcolor,color=text_color,activecolor=plot_bgcolor),
		legend=attr(orientation="h",yanchor="bottom",xanchor="left",y=1,x=0),
		plot_bgcolor=plot_bgcolor,
		paper_bgcolor=bgcolor,
		xaxis_gridcolor=grid_color,
		yaxis_gridcolor=grid_color,
		xaxis_zerolinecolor=grid_color,
		yaxis_zerolinecolor=grid_color,
		font_color=text_color,
		yaxis_fixedrange = false,
		xaxis=attr(
			ticksuffix=" ms",
			range=[Tmin+Tacq/2-.025*Tacq,Tmin+Tacq/2+.025*Tacq],
			rangeslider=attr(visible=slider),
			rangeselector=attr(
				buttons=[
					attr(count=1,
					label="100m",
					step=10,
					stepmode="backward"),
					attr(step="all")
					]
				),
			),
		margin=attr(t=0,l=0,r=0,b=0),
		height=height, width=width
		)
	absS = PlotlyJS.scatter(x=t,y=abs.(signal), name="|S(t)|")
	reS =  PlotlyJS.scatter(x=t,y=real.(signal),name="Re{S(t)}")
	imS =  PlotlyJS.scatter(x=t,y=imag.(signal),name="Im{S(t)}")
	p = [absS,reS,imS]
=======
	l = PlotlyJS.Layout(; hovermode="closest",
			xaxis_title="",
			modebar=attr(orientation="h",yanchor="bottom",xanchor="right",y=1,x=0,bgcolor=bgcolor,color=text_color,activecolor=plot_bgcolor),
			legend=attr(orientation="h",yanchor="bottom",xanchor="left",y=1,x=0),
			plot_bgcolor=plot_bgcolor,
			paper_bgcolor=bgcolor,
			xaxis_gridcolor=grid_color,
			yaxis_gridcolor=grid_color,
			xaxis_zerolinecolor=grid_color,
			yaxis_zerolinecolor=grid_color,
			font_color=text_color,
			yaxis_fixedrange = false,
			xaxis=attr(
				ticksuffix=" ms",
				range=range[:],
				rangeslider=attr(visible=slider),
				rangeselector=attr(
					buttons=[
						attr(count=1,
						label="1m",
						step=10,
						stepmode="backward"),
						attr(step="all")
						]
					),
				),
			shapes = [],
			margin=attr(t=0,l=0,r=0,b=0),
			height=height, width=width
			)
	plotter = PlotlyJS.scatter
	p = [plotter() for j=1:3]
	p[1] = plotter(x=t,y=abs.(signal), name="|S(t)|",hovertemplate="(%{x:.4f} ms, %{y:.3f} a.u.)")
	p[2] = plotter(x=t,y=real.(signal),name="Re{S(t)}",hovertemplate="(%{x:.4f} ms, %{y:.3f} a.u.)")
	p[3] = plotter(x=t,y=imag.(signal),name="Im{S(t)}",hovertemplate="(%{x:.4f} ms, %{y:.3f} a.u.)")
>>>>>>> 4ad5042c
	config = PlotConfig(
		displaylogo=false,
		toImageButtonOptions=attr(
			format="svg", # one of png, svg, jpeg, webp
		).fields,
		modeBarButtonsToRemove=["zoom", "autoScale", "resetScale2d", "pan", "tableRotation", "resetCameraLastSave", "zoomIn", "zoomOut"]
		# modeBarButtonsToRemove=["zoom", "select2d", "lasso2d", "autoScale", "resetScale2d", "pan", "tableRotation", "resetCameraLastSave", "zoomIn", "zoomOut"]
	)
<<<<<<< HEAD
	PlotlyJS.plot(p, l;config)
=======
	p = PlotlyJS.plot(p,l;config)
>>>>>>> 4ad5042c
end

"""
    str = plot_dict(dict::Dict)

Generates a string in html format of the dictionary `dict`.

# Arguments
- `dict`: (`::Dict`) the dictionary to generate tha html string

# Returns
- `str`: (`::String`) the string of the dictionary `dict` which is a table in html format
"""
function plot_dict(dict::Dict)
	html = """
	<table class="table table-dark table-striped">
		<thead>
			<tr>
			<th scope="col">#</th>
			<th scope="col">Name</th>
			<th scope="col">Value</th>
			</tr>
		</thead>
		<tbody>
	"""
	i = 1
	for (key,val) = dict
		html *= """
			<tr>
				<th scope="row">$i</th>
				<td>$(string(key))</td>
				<td>$(string(val))</td>
			</tr>
		"""
		i += 1
	end
	html *= "</tbody></table>"
end




# """Plots gradient moments M0, M1 and M2 for specified axis. Does NOT consider RF pulses."""
# plot_grads_moments(seq::Sequence, idx::Int=1; title="", mode="quick") = begin
# 	if mode == "quick"
# 		plotter = PlotlyJS.scattergl
# 	else
# 		plotter = PlotlyJS.scatter
# 	end
# 	names = ["Gx", "Gy", "Gz"]
# 	M, N = size(seq.GR)
# 	G = [seq.GR[j,floor(Int,i/2)+1].A for i=0:2*N-1, j=1:M]
# 	T = [seq.GR[1,i].T for i=1:N]
# 	t = [sum(T[1:i]) for i=1:N]
# 	t = [t[floor(Int,i/2)+1] for i=0:2*N-1]
# 	t = [0; t[1:end-1]]

# 	M0, M1, M2 = get_M0_M1_M2(seq)
# 	M0t = [M0(t)[idx] for t=t][:]; M0max = maximum(abs.(M0t))*1.1e6
# 	M1t = [M1(t)[idx] for t=t][:]; M1max = maximum(abs.(M1t))*1.1e9
# 	M2t = [M2(t)[idx] for t=t][:]; M2max = maximum(abs.(M2t))*1.1e12
# 	Gmax = maximum(abs.(G))*1.1e3

# 	p = [plotter() for k = 1:4]

# 	l = PlotlyJS.Layout(;
# 	title=title,
# 	xaxis=attr(domain = [0, .75]),
# 	yaxis=attr(title=attr(text="G [mT/m]", standoff=0),
# 		side="left", tickfont=attr(color="#636efa"), titlefont=attr(color="#636efa"),range=[-Gmax, Gmax]),
# 	yaxis2=attr(title=attr(text="M0 [mT/m⋅ms]", standoff=1, position=1), showgrid=false,
# 		anchor="free", overlaying="y",position=0.75, side="right",
# 		tickfont=attr(color="#ef553b"), titlefont=attr(color="#ef553b"), range=[-M0max, M0max]),
# 	yaxis3=attr(title=attr(text="M1 [mT/m⋅ms²]", standoff=1), showgrid=false,
# 		anchor="free",overlaying="y",position=0.75+.25/3,side="right",
# 		tickfont=attr(color="#45d9b2"), titlefont=attr(color="#45d9b2"), range=[-M1max, M1max]),
# 	yaxis4=attr(title=attr(text="M2 [mT/m⋅ms³]", standoff=1), showgrid=false,
# 		anchor="free",overlaying="y",position=0.75+.5/3,side="right",
# 		tickfont=attr(color="#b373fa"), titlefont=attr(color="#b373fa"), range=[-M2max, M2max]),
# 	xaxis_title="t [ms]", height=300)
# 	p[1] = plotter(x=t*1e3, y=G[:,idx]*1e3, name=names[idx] , line_shape="hv")
# 	p[2] = plotter(x=t*1e3, y=M0t*1e6, name="M0", yaxis="y2",line=attr(dash="dash"))
# 	p[3] = plotter(x=t*1e3, y=M1t*1e9, name="M1", yaxis="y3",line=attr(dash="dash"))
# 	p[4] = plotter(x=t*1e3, y=M2t*1e12, name="M2", yaxis="y4",line=attr(dash="dash"))
# 	PlotlyJS.plot(p, l)
# end
# plot_Phantom(obj::Phantom,filename::String) = begin
# 	# Phantom
# 	p1 = heatmap(obj.x*1e2,obj.y*1e2,obj.ρ,aspect_ratio=:equal)#,clims=(0,maximum(T2[:])))
# 	xaxis!("x [cm]"); yaxis!("y [cm]")
# 	title!("Proton density")
# 	p2 = heatmap(obj.x*1e2,obj.y*1e2,obj.T2*1e3,aspect_ratio=:equal)#,clims=(0,maximum(T2[:])))
# 	xaxis!("x [cm]"); yaxis!("y [cm]")
# 	title!("T2 [ms]")
# 	p3 = heatmap(obj.x*1e2,obj.y*1e2,obj.Δw/2π,aspect_ratio=:equal)#,clims=(0,maximum(T2[:])))
# 	xaxis!("x [cm]"); yaxis!("y [cm]")
# 	title!("df [Hz]")
# 	P(i,j) = rotz(Dθ[i,j])[1:2,1:2]; D(i,j) = [obj.Dλ1[i,j] 0;0 obj.Dλ2[i,j]]
# 	nx = [1;0]; ny = [0;1]
# 	Dx = [nx'*P(i,j)'*D(i,j)*P(i,j)*nx for i=1:size(obj.Dλ1,1),j=1:size(obj.Dλ1,2)]
# 	Dy = [ny'*P(i,j)'*D(i,j)*P(i,j)*ny for i=1:size(obj.Dλ1,1),j=1:size(obj.Dλ1,2)]
# 	p4 = heatmap(obj.x*1e2,obj.y*1e2,Dx*1e12,aspect_ratio=:equal)#,clims=(0,maximum(T2[:])))
# 	xaxis!("x [cm]"); yaxis!("y [cm]")
# 	title!("Dx [um2/s]")
# 	p5 = heatmap(obj.x*1e2,obj.y*1e2,Dy*1e12,aspect_ratio=:equal)#,clims=(0,maximum(T2[:])))
# 	xaxis!("x [cm]"); yaxis!("y [cm]")
# 	title!("Dy [um2/s]")
# 	p = plot(p1,p2,p3,p4,p5,size=(1300,500),layout=@layout [a b c; d e])
# 	savefig(p,filename)
# end
# plot_sim_res(obj::Phantom,SEQ::Array{Sequence},S::Array{ComplexF64},
# 	t::Array{Float64,2},filename::String,t_k0::Float64,Ga::Float64) = begin
# 	T2m = sum(obj.T2.*obj.ρ)/sum(obj.ρ)
# 	b, n = get_bvalue(SEQ[1])
# 	println("Sequence with b-value: "*string(round(b*1e-6,digits=2))*" s/mm2") # s/mm2
# 	P(i) = rotz(obj.Dθ[i])[1:2,1:2]; D(i) = [obj.Dλ1[i] 0;0 obj.Dλ2[i]]
# 	Deq = [n'*P(i)'*D(i)*P(i)*n for i=1:prod(size(obj.Dλ1))]
# 	Dm = sum(Deq.*obj.ρ)/sum(obj.ρ) #MODIFYY

# 	p = plot_grads(SEQ,t,t_k0,Ga)
# 	p3 = plot([t_k0; t_k0]*1e3,[0; 1.1],linewidth=0.25,color=:black,label="k=0")
# 	plot!(t[:]*1e3,abs.(S),label="|S|")
# 	plot!(t[:]*1e3,exp.(-t[:]/T2m),linestyle=:dash,label="exp(-t/T2)")
# 	# exp(-b*D) <-> exp(-4*π^2*(Δ-δ/3)*q'*D*q)
# 	plot!(t[:]*1e3,exp.(-t[:]/T2m.-b*Dm).*(t[:].>=(Δ+δ)),linestyle=:dash,label="exp(-t/T2-bD)")

# 	xlabel!("Time [ms]")
# 	ylabel!("Signal [a.u]")
# 	xlims!((minimum(t),minimum(t).+dur(sum(SEQ))).*1e3)
# 	p = plot(p[1],p[2],p3,size=(800,600),layout=@layout [a ; b; c])
# 	savefig(p,filename)
# end
# plot_ksapce_trajectory(ACQ::Sequence,t::Array{Float64,2},filename::String) = begin
# 	k = get_designed_kspace(ACQ)
# 	p = plot(k[:,1],k[:,2],legend=:none,aspect_ratio=:equal)
# 	k = get_actual_kspace(ACQ,t)
# 	scatter!(k[:,1],k[:,2],legend=:none,markersize=1)
# 	xlabel!("kx [1/m]"); ylabel!("ky [1/m]")
# 	savefig(p,filename)
# end
# plot_recon(kdata::Array{ComplexF64},rec::Array{ComplexF64},
# 	Δx_pix::Float64,Δy_pix::Float64,filename::String,title::String) = begin
# 	Nx, Ny = size(rec)
# 	xr = -Δx_pix*(Nx-1)/2:Δx_pix:Δx_pix*(Nx-1)/2
# 	yr = -Δy_pix*(Ny-1)/2:Δy_pix:Δy_pix*(Ny-1)/2
# 	Wx, Wy = 1/Δx_pix, 1/Δy_pix
# 	kx = range(-Wx/2,stop=Wx/2,length=Nx)
# 	ky = range(-Wy/2,stop=Wy/2,length=Ny)
# 	p1 = heatmap(kx,ky,log.(abs.(kdata).+1),aspect_ratio=:equal,
# 				legend=:none,size=(400,400))
# 	xaxis!("kx [1/m]"); yaxis!("ky [1/m]")
# 	title!("k-space")
# 	p2 = heatmap(xr*1e2,yr*1e2,abs.(rec),aspect_ratio=:equal,
# 				legend=:none,size=(400,400))
# 	xaxis!("x [cm]"); yaxis!("y [cm]")
# 	title!(title)
# 	#savefig(p1,filename*"_ksp.pdf")
# 	savefig(p2,filename*".pdf")
# end
# plot_Eq(vx,vy,S,S0,SEQ) = begin
# 	Nq, Nθ = size(SEQ)
# 	rs = range(0,stop=1,length=Nq)
# 	θs = range(0,stop=π,length=Nθ); θs = [θs[1:end-1]; π.+θs[1:end-1]];
#     Eq(vx,vy) = begin
#         Eq = [S[i,j][vx,vy] for i=1:Nq,j=1:Nθ]
#         Eq = [Eq[:,1:end-1] Eq[:,1:end-1]]
#     end
#     c = RGB{Float64}(1,1,1)
#     α = real.(abs.(S0[vx,vy]))/maximum(real.(abs.(S0)))
#     pyplot()
#     hm = heatmap(θs,rs,Eq(vx,vy)*(α<.2 ? 0 : 1),proj=:polar,aspect_ratio=:equal,
#     	legend=:none,grid=false,xticks=:none,yticks=:none,
#     	background_color_subplot=α*c)
# end
# plot_Pr(vx,vy,S,S0,SEQ) = begin
# 	Nq, Nθ = size(SEQ)
# 	rs = range(0,stop=1,length=10)*25e-6
# 	θs = range(0,stop=2π,length=10)
#     Pr(vx,vy) = begin
#         Eq = [S[i,j][vx,vy] for i=1:Nq,j=1:Nθ]
# 		b = [get_bvalue(SEQ[i,j])[1] for i=1:Nq,j=1:Nθ]
# 		n = [get_bvalue(SEQ[i,j])[2] for i=1:Nq,j=1:Nθ]
# 		B = [-b[i,j]*[n[i,j][1]^2
# 					2*n[i,j][1]*n[i,j][2]
# 					  n[i,j][2]^2] for i=1:Nq,j=1:Nθ]
# 		B = [B[i][j] for i=1:Nq*Nθ,j=1:3] #reshape
# 		y = log.(abs.(Eq))[:]
# 		# exp(-b*n'D n) <-> exp(-4*π^2*(Δ-δ/3)*q'*D*q)
# 		# min D || -b*n'D*n - log(S) ||_2 + λ ||D||_2
# 		# min D || B D - y ||_2 + λ ||D||_2 => D = (B'B+λI)^-1 B' y
# 		λ = 0
# 		Id = Matrix{Float64}(I,3,3); D = [0;0;0]
# 		for n = 0:2 #Tikhonov regularized and iterativly weighted
# 			W = n==0 ? diagm(0=>Eq[:].^2) : diagm(0=>exp.(2*B*D))
# 			D = (B'*W*B + λ*Id)^-1*B'*W*y
# 		end
# 		# Diffusion propagator
# 		D_inv = [D[1] D[2];
# 				 D[2] D[3]]^-1
# 		pr = exp.(-[([r*cos(θ) r*sin(θ)]*D_inv*[r*cos(θ);r*sin(θ)])[1] for r=rs, θ=θs])
#     end
#     c = RGB{Float64}(1,1,1)
#     α = real.(abs.(S0[vx,vy]))/maximum(real.(abs.(S0)))
#     pyplot()
#     hm = heatmap(θs,rs,Pr(vx,vy)*(α<.2 ? 0 : 1),proj=:polar,aspect_ratio=:equal,
#     	legend=:none,grid=false,xticks=:none,yticks=:none,
#     	background_color_subplot=α*c)
# end<|MERGE_RESOLUTION|>--- conflicted
+++ resolved
@@ -59,8 +59,6 @@
 	c_map_interp
 end
 
-<<<<<<< HEAD
-=======
 """
     p = plot_seq(seq; width, height, slider, show_seq_blocks, darkmode, max_rf_samples, range)
 
@@ -101,7 +99,6 @@
 julia> plot_seq(seq)
 ```
 """
->>>>>>> 4ad5042c
 plot_seq(seq::Sequence; width=nothing, height=nothing, slider=true, show_seq_blocks=false, darkmode=false, max_rf_samples=100, range=[]) = begin
 	bgcolor, text_color, plot_bgcolor, grid_color, sep_color = theme_chooser(darkmode)
 	idx = ["Gx" "Gy" "Gz"]
@@ -158,11 +155,7 @@
 			yaxis_fixedrange = false,
 			xaxis=attr(
 				ticksuffix=" ms",
-<<<<<<< HEAD
-				range=range,
-=======
 				range=range[:],
->>>>>>> 4ad5042c
 				rangeslider=attr(visible=slider),
 				rangeselector=attr(
 					buttons=[
@@ -602,9 +595,6 @@
 	p = PlotlyJS.plot(h,l;config)
 end
 
-<<<<<<< HEAD
-function plot_signal(raw::RawAcquisitionData; height=nothing, width=nothing, slider=true, darkmode=false)
-=======
 """
     p = plot_signal(raw::RawAcquisitionData; height, width, darkmode, range)
 
@@ -652,8 +642,6 @@
 ```
 """
 function plot_signal(raw::RawAcquisitionData; width=nothing, height=nothing, slider=true, darkmode=false, range=[])
-	print(range)
->>>>>>> 4ad5042c
 	not_Koma = raw.params["systemVendor"] != "KomaMRI.jl"
 	t = []
 	signal = []
@@ -674,41 +662,6 @@
 	end
 	#PLOT
 	bgcolor, text_color, plot_bgcolor, grid_color, sep_color = theme_chooser(darkmode)
-<<<<<<< HEAD
-	l = PlotlyJS.Layout(; hovermode="closest", 
-		xaxis_title="",
-		modebar=attr(orientation="h",yanchor="bottom",xanchor="right",y=1,x=0,bgcolor=bgcolor,color=text_color,activecolor=plot_bgcolor),
-		legend=attr(orientation="h",yanchor="bottom",xanchor="left",y=1,x=0),
-		plot_bgcolor=plot_bgcolor,
-		paper_bgcolor=bgcolor,
-		xaxis_gridcolor=grid_color,
-		yaxis_gridcolor=grid_color,
-		xaxis_zerolinecolor=grid_color,
-		yaxis_zerolinecolor=grid_color,
-		font_color=text_color,
-		yaxis_fixedrange = false,
-		xaxis=attr(
-			ticksuffix=" ms",
-			range=[Tmin+Tacq/2-.025*Tacq,Tmin+Tacq/2+.025*Tacq],
-			rangeslider=attr(visible=slider),
-			rangeselector=attr(
-				buttons=[
-					attr(count=1,
-					label="100m",
-					step=10,
-					stepmode="backward"),
-					attr(step="all")
-					]
-				),
-			),
-		margin=attr(t=0,l=0,r=0,b=0),
-		height=height, width=width
-		)
-	absS = PlotlyJS.scatter(x=t,y=abs.(signal), name="|S(t)|")
-	reS =  PlotlyJS.scatter(x=t,y=real.(signal),name="Re{S(t)}")
-	imS =  PlotlyJS.scatter(x=t,y=imag.(signal),name="Im{S(t)}")
-	p = [absS,reS,imS]
-=======
 	l = PlotlyJS.Layout(; hovermode="closest",
 			xaxis_title="",
 			modebar=attr(orientation="h",yanchor="bottom",xanchor="right",y=1,x=0,bgcolor=bgcolor,color=text_color,activecolor=plot_bgcolor),
@@ -744,7 +697,6 @@
 	p[1] = plotter(x=t,y=abs.(signal), name="|S(t)|",hovertemplate="(%{x:.4f} ms, %{y:.3f} a.u.)")
 	p[2] = plotter(x=t,y=real.(signal),name="Re{S(t)}",hovertemplate="(%{x:.4f} ms, %{y:.3f} a.u.)")
 	p[3] = plotter(x=t,y=imag.(signal),name="Im{S(t)}",hovertemplate="(%{x:.4f} ms, %{y:.3f} a.u.)")
->>>>>>> 4ad5042c
 	config = PlotConfig(
 		displaylogo=false,
 		toImageButtonOptions=attr(
@@ -753,11 +705,7 @@
 		modeBarButtonsToRemove=["zoom", "autoScale", "resetScale2d", "pan", "tableRotation", "resetCameraLastSave", "zoomIn", "zoomOut"]
 		# modeBarButtonsToRemove=["zoom", "select2d", "lasso2d", "autoScale", "resetScale2d", "pan", "tableRotation", "resetCameraLastSave", "zoomIn", "zoomOut"]
 	)
-<<<<<<< HEAD
 	PlotlyJS.plot(p, l;config)
-=======
-	p = PlotlyJS.plot(p,l;config)
->>>>>>> 4ad5042c
 end
 
 """
