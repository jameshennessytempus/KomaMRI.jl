--- conflicted
+++ resolved
@@ -1,30 +1,10 @@
 module KomaMRI
 
 #IMPORT PACKAGES
-<<<<<<< HEAD
 using Reexport
 @reexport using KomaMRICore
 import KomaMRICore: update_blink_window_progress!
 
-=======
-import Base.*, Base.+, Base.-, Base./, Base.vcat, Base.size,
-       Base.copy, Base.Threads.@spawn, Base.Threads.@threads,
-       Base.angle, Base.abs, Base.getproperty, Base.one, Base.zero
-#General
-using Pkg, Random, Reexport, ThreadsX
-#Printing
-using Scanf, ProgressMeter
-#Datatypes
-using Parameters
-#Simulation
-using CUDA, Interpolations
-#Reconstruction
-using MRIReco, MRIFiles
-@reexport using MRIReco: RawAcquisitionData, AcquisitionData, reconstruction
-@reexport using MRIFiles: ISMRMRDFile
-#IO
-using FileIO, HDF5, MAT, JLD2
->>>>>>> e0903505
 #GUI
 using Blink, Interact, PlotlyJS, AssetRegistry
 @reexport using PlotlyJS: savefig
