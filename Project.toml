name = "MRIsim"
uuid = "a9056882-1c2f-47b4-848d-dcb4a04f1994"
authors = ["Carlos Castillo Passi"]
version = "0.3.2"

[deps]
AssetRegistry = "bf4720bc-e11a-5d0c-854e-bdca1663c893"
BenchmarkTools = "6e4b80f9-dd63-53aa-95a3-0cdb28fa8baf"
Blink = "ad839575-38b3-5650-b840-f874b8c74a25"
CSV = "336ed68f-0bac-5ca0-87d4-7b16caf5d00b"
CUDA = "052768ef-5323-5732-b1bb-66c8b64840ba"
Distributed = "8ba89e20-285c-5b6f-9357-94700520ee1b"
Distributions = "31c24e10-a181-5473-b8eb-7969acd0382f"
Documenter = "e30172f5-a6a5-5a46-863b-614d45cd2de4"
FFTW = "7a1cc6ca-52ef-59f5-83cd-3a7055c09341"
FileIO = "5789e2e9-d7fb-5bc7-8068-2c6fae9b9549"
Images = "916415d5-f1e6-5110-898d-aaa5f9f070e0"
Interact = "c601a237-2ae4-5e1e-952c-7a85b0c7eef1"
Interpolations = "a98d9a8b-a2ab-59e6-89dd-64a1c18fca59"
Ipopt = "b6b21f68-93f8-5de0-b562-5493be1d77c9"
JLD2 = "033835bb-8acc-5ee8-8aae-3f567f8a3819"
JuMP = "4076af6c-e467-56ae-b986-b466b2749572"
LaTeXStrings = "b964fa9f-0449-5b57-a5c2-d3ea65f4040f"
LinearAlgebra = "37e2e46d-f89d-539d-b4ee-838fcccc9c8e"
LinearOperators = "5c8ed15e-5a4c-59e4-a42b-c7e8811fb125"
MAT = "23992714-dd62-5051-b70f-ba57cb901cac"
MathOptInterface = "b8f27783-ece8-5eb3-8dc8-9495eed66fee"
Mux = "a975b10e-0019-58db-a62f-e48ff68538c9"
PackageCompiler = "9b87118b-4619-50d2-8e1e-99f35a4d4d9d"
Parameters = "d96e819e-fc66-5662-9728-84c9c7592b0a"
PlotlyJS = "f0f68f2c-4968-5e81-91da-67840de0976a"
Printf = "de0858da-6303-5e67-8744-51eddeeeb8d7"
ProgressLogging = "33c8b6b6-d38a-422a-b730-caa89a2f386c"
ProgressMeter = "92933f4c-e287-5a05-a399-4b506db050ca"
Random = "9a3f8284-a2c9-5f02-9a11-845980a1fd5c"
TensorOperations = "6aa20fa7-93e2-5fca-9bc0-fbd0db3c71a2"

[compat]
<<<<<<< HEAD
PlotlyJS = "0.18"
=======
LinearOperators = "2"
LaTeXStrings = "1"
Interact = "0.10"
JLD2 = "0.4"
Distributions = "0.25"
Blink = "0.12"
Ipopt = "0.7"
Documenter = "0.27"
BenchmarkTools = "1"
TensorOperations = "3"
FFTW = "1"
MAT = "0.10"
Mux = "0.7"
Images = "0.24"
JuMP = "0.21"
MathOptInterface = "0.9"
Interpolations = "0.13"
PackageCompiler = "1"
FileIO = "1"
>>>>>>> 6baa27b7
CSV = "0.8"
julia = "1.6"

[extras]
Test = "8dfed614-e22c-5e08-85e1-65c5234f0b40"

[targets]
test = ["Test"]<|MERGE_RESOLUTION|>--- conflicted
+++ resolved
@@ -36,9 +36,7 @@
 TensorOperations = "6aa20fa7-93e2-5fca-9bc0-fbd0db3c71a2"
 
 [compat]
-<<<<<<< HEAD
 PlotlyJS = "0.18"
-=======
 LinearOperators = "2"
 LaTeXStrings = "1"
 Interact = "0.10"
@@ -58,7 +56,6 @@
 Interpolations = "0.13"
 PackageCompiler = "1"
 FileIO = "1"
->>>>>>> 6baa27b7
 CSV = "0.8"
 julia = "1.6"
 
