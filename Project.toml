name = "MRIsim"
uuid = "a9056882-1c2f-47b4-848d-dcb4a04f1994"
authors = ["Carlos Castillo Passi"]
version = "0.3.2"

[deps]
AssetRegistry = "bf4720bc-e11a-5d0c-854e-bdca1663c893"
BenchmarkTools = "6e4b80f9-dd63-53aa-95a3-0cdb28fa8baf"
Blink = "ad839575-38b3-5650-b840-f874b8c74a25"
CUDA = "052768ef-5323-5732-b1bb-66c8b64840ba"
Distributed = "8ba89e20-285c-5b6f-9357-94700520ee1b"
Distributions = "31c24e10-a181-5473-b8eb-7969acd0382f"
Documenter = "e30172f5-a6a5-5a46-863b-614d45cd2de4"
FFTW = "7a1cc6ca-52ef-59f5-83cd-3a7055c09341"
FileIO = "5789e2e9-d7fb-5bc7-8068-2c6fae9b9549"
Images = "916415d5-f1e6-5110-898d-aaa5f9f070e0"
Interact = "c601a237-2ae4-5e1e-952c-7a85b0c7eef1"
Interpolations = "a98d9a8b-a2ab-59e6-89dd-64a1c18fca59"
Ipopt = "b6b21f68-93f8-5de0-b562-5493be1d77c9"
JLD2 = "033835bb-8acc-5ee8-8aae-3f567f8a3819"
JuMP = "4076af6c-e467-56ae-b986-b466b2749572"
LaTeXStrings = "b964fa9f-0449-5b57-a5c2-d3ea65f4040f"
LinearAlgebra = "37e2e46d-f89d-539d-b4ee-838fcccc9c8e"
LinearOperators = "5c8ed15e-5a4c-59e4-a42b-c7e8811fb125"
MAT = "23992714-dd62-5051-b70f-ba57cb901cac"
MathOptInterface = "b8f27783-ece8-5eb3-8dc8-9495eed66fee"
Mux = "a975b10e-0019-58db-a62f-e48ff68538c9"
PackageCompiler = "9b87118b-4619-50d2-8e1e-99f35a4d4d9d"
Parameters = "d96e819e-fc66-5662-9728-84c9c7592b0a"
PlotlyJS = "f0f68f2c-4968-5e81-91da-67840de0976a"
Printf = "de0858da-6303-5e67-8744-51eddeeeb8d7"
ProgressLogging = "33c8b6b6-d38a-422a-b730-caa89a2f386c"
ProgressMeter = "92933f4c-e287-5a05-a399-4b506db050ca"
Random = "9a3f8284-a2c9-5f02-9a11-845980a1fd5c"

[compat]
ProgressLogging = "0.1"
CUDA = "3"
AssetRegistry = "0.1"
ProgressMeter = "1"
Parameters = "0.12"
PlotlyJS = "0.18"
LinearOperators = "2"
LaTeXStrings = "1"
Interact = "0.10"
JLD2 = "0.4"
Distributions = "0.25"
Blink = "0.12"
Ipopt = "0.7"
Documenter = "0.27"
BenchmarkTools = "1"
TensorOperations = "3"
FFTW = "1"
MAT = "0.10"
Mux = "0.7"
Images = "0.24"
JuMP = "0.21"
MathOptInterface = "0.9"
Interpolations = "0.13"
PackageCompiler = "1"
FileIO = "1"
<<<<<<< HEAD
=======
CSV = "0.8"
>>>>>>> 5ac94ca4
julia = "1.6"

[extras]
Test = "8dfed614-e22c-5e08-85e1-65c5234f0b40"

[targets]
test = ["Test"]<|MERGE_RESOLUTION|>--- conflicted
+++ resolved
@@ -1,7 +1,7 @@
 name = "MRIsim"
 uuid = "a9056882-1c2f-47b4-848d-dcb4a04f1994"
 authors = ["Carlos Castillo Passi"]
-version = "0.3.2"
+version = "0.3.3"
 
 [deps]
 AssetRegistry = "bf4720bc-e11a-5d0c-854e-bdca1663c893"
@@ -59,10 +59,6 @@
 Interpolations = "0.13"
 PackageCompiler = "1"
 FileIO = "1"
-<<<<<<< HEAD
-=======
-CSV = "0.8"
->>>>>>> 5ac94ca4
 julia = "1.6"
 
 [extras]
