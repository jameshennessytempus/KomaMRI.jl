name = "MRIsim"
uuid = "a9056882-1c2f-47b4-848d-dcb4a04f1994"
authors = ["Carlos Castillo Passi"]
version = "0.3.2"

[deps]
AssetRegistry = "bf4720bc-e11a-5d0c-854e-bdca1663c893"
BenchmarkTools = "6e4b80f9-dd63-53aa-95a3-0cdb28fa8baf"
Blink = "ad839575-38b3-5650-b840-f874b8c74a25"
CSV = "336ed68f-0bac-5ca0-87d4-7b16caf5d00b"
CUDA = "052768ef-5323-5732-b1bb-66c8b64840ba"
Distributed = "8ba89e20-285c-5b6f-9357-94700520ee1b"
Distributions = "31c24e10-a181-5473-b8eb-7969acd0382f"
Documenter = "e30172f5-a6a5-5a46-863b-614d45cd2de4"
FFTW = "7a1cc6ca-52ef-59f5-83cd-3a7055c09341"
FileIO = "5789e2e9-d7fb-5bc7-8068-2c6fae9b9549"
Images = "916415d5-f1e6-5110-898d-aaa5f9f070e0"
Interact = "c601a237-2ae4-5e1e-952c-7a85b0c7eef1"
Interpolations = "a98d9a8b-a2ab-59e6-89dd-64a1c18fca59"
Ipopt = "b6b21f68-93f8-5de0-b562-5493be1d77c9"
JLD2 = "033835bb-8acc-5ee8-8aae-3f567f8a3819"
JuMP = "4076af6c-e467-56ae-b986-b466b2749572"
LaTeXStrings = "b964fa9f-0449-5b57-a5c2-d3ea65f4040f"
LinearAlgebra = "37e2e46d-f89d-539d-b4ee-838fcccc9c8e"
LinearOperators = "5c8ed15e-5a4c-59e4-a42b-c7e8811fb125"
MAT = "23992714-dd62-5051-b70f-ba57cb901cac"
MathOptInterface = "b8f27783-ece8-5eb3-8dc8-9495eed66fee"
Mux = "a975b10e-0019-58db-a62f-e48ff68538c9"
PackageCompiler = "9b87118b-4619-50d2-8e1e-99f35a4d4d9d"
Parameters = "d96e819e-fc66-5662-9728-84c9c7592b0a"
PlotlyJS = "f0f68f2c-4968-5e81-91da-67840de0976a"
Printf = "de0858da-6303-5e67-8744-51eddeeeb8d7"
ProgressLogging = "33c8b6b6-d38a-422a-b730-caa89a2f386c"
ProgressMeter = "92933f4c-e287-5a05-a399-4b506db050ca"
Random = "9a3f8284-a2c9-5f02-9a11-845980a1fd5c"
TensorOperations = "6aa20fa7-93e2-5fca-9bc0-fbd0db3c71a2"

[compat]
<<<<<<< HEAD
Images = "0.24"
=======
JuMP = "0.21"
MathOptInterface = "0.9"
Interpolations = "0.13"
PackageCompiler = "1"
FileIO = "1"
CSV = "0.8"
>>>>>>> e71296e8
julia = "1.6"

[extras]
Test = "8dfed614-e22c-5e08-85e1-65c5234f0b40"

[targets]
test = ["Test"]<|MERGE_RESOLUTION|>--- conflicted
+++ resolved
@@ -36,16 +36,13 @@
 TensorOperations = "6aa20fa7-93e2-5fca-9bc0-fbd0db3c71a2"
 
 [compat]
-<<<<<<< HEAD
 Images = "0.24"
-=======
 JuMP = "0.21"
 MathOptInterface = "0.9"
 Interpolations = "0.13"
 PackageCompiler = "1"
 FileIO = "1"
 CSV = "0.8"
->>>>>>> e71296e8
 julia = "1.6"
 
 [extras]
