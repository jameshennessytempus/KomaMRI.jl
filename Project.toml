--- conflicted
+++ resolved
@@ -36,9 +36,7 @@
 TensorOperations = "6aa20fa7-93e2-5fca-9bc0-fbd0db3c71a2"
 
 [compat]
-<<<<<<< HEAD
 ProgressMeter = "1"
-=======
 Parameters = "0.12"
 PlotlyJS = "0.18"
 LinearOperators = "2"
@@ -61,7 +59,6 @@
 PackageCompiler = "1"
 FileIO = "1"
 CSV = "0.8"
->>>>>>> 800c2c37
 julia = "1.6"
 
 [extras]
