--- conflicted
+++ resolved
@@ -36,13 +36,10 @@
 TensorOperations = "6aa20fa7-93e2-5fca-9bc0-fbd0db3c71a2"
 
 [compat]
-<<<<<<< HEAD
 Interpolations = "0.13"
-=======
 PackageCompiler = "1"
 FileIO = "1"
 CSV = "0.8"
->>>>>>> 11f8515f
 julia = "1.6"
 
 [extras]
